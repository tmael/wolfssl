/* hmac.c
 *
 * Copyright (C) 2006-2023 wolfSSL Inc.
 *
 * This file is part of wolfSSL.
 *
 * wolfSSL is free software; you can redistribute it and/or modify
 * it under the terms of the GNU General Public License as published by
 * the Free Software Foundation; either version 2 of the License, or
 * (at your option) any later version.
 *
 * wolfSSL is distributed in the hope that it will be useful,
 * but WITHOUT ANY WARRANTY; without even the implied warranty of
 * MERCHANTABILITY or FITNESS FOR A PARTICULAR PURPOSE.  See the
 * GNU General Public License for more details.
 *
 * You should have received a copy of the GNU General Public License
 * along with this program; if not, write to the Free Software
 * Foundation, Inc., 51 Franklin Street, Fifth Floor, Boston, MA 02110-1335, USA
 */


#ifdef HAVE_CONFIG_H
    #include <config.h>
#endif

#include <wolfssl/wolfcrypt/wc_port.h>
#include <wolfssl/wolfcrypt/error-crypt.h>
#include <wolfssl/wolfcrypt/logging.h>

#ifndef NO_HMAC

#if defined(HAVE_FIPS) && \
    defined(HAVE_FIPS_VERSION) && (HAVE_FIPS_VERSION >= 2)

    /* set NO_WRAPPERS before headers, use direct internal f()s not wrappers */
    #define FIPS_NO_WRAPPERS

    #ifdef USE_WINDOWS_API
        #pragma code_seg(".fipsA$b")
        #pragma const_seg(".fipsB$b")
    #endif
#endif

#include <wolfssl/wolfcrypt/hmac.h>

#ifdef WOLF_CRYPTO_CB
    #include <wolfssl/wolfcrypt/cryptocb.h>
#endif

#ifdef NO_INLINE
    #include <wolfssl/wolfcrypt/misc.h>
#else
    #define WOLFSSL_MISC_INCLUDED
    #include <wolfcrypt/src/misc.c>
#endif

#ifdef WOLFSSL_KCAPI_HMAC
    #include <wolfssl/wolfcrypt/port/kcapi/kcapi_hmac.h>

    /* map the _Software calls used by kcapi_hmac.c */
    #define wc_HmacSetKey  wc_HmacSetKey_Software
    #define wc_HmacUpdate  wc_HmacUpdate_Software
    #define wc_HmacFinal   wc_HmacFinal_Software
#endif


int wc_HmacSizeByType(int type)
{
    int ret;

    if (!(type == WC_MD5 || type == WC_SHA ||
    #ifdef WOLFSSL_SM3
            type == WC_SM3 ||
    #endif
            type == WC_SHA224 || type == WC_SHA256 ||
            type == WC_SHA384 || type == WC_SHA512 ||
            type == WC_SHA3_224 || type == WC_SHA3_256 ||
            type == WC_SHA3_384 || type == WC_SHA3_512)) {
        return BAD_FUNC_ARG;
    }

    switch (type) {
    #ifndef NO_MD5
        case WC_MD5:
            ret = WC_MD5_DIGEST_SIZE;
            break;
    #endif /* !NO_MD5 */

    #ifndef NO_SHA
        case WC_SHA:
            ret = WC_SHA_DIGEST_SIZE;
            break;
    #endif /* !NO_SHA */

    #ifdef WOLFSSL_SHA224
        case WC_SHA224:
            ret = WC_SHA224_DIGEST_SIZE;
            break;
    #endif /* WOLFSSL_SHA224 */

    #ifndef NO_SHA256
        case WC_SHA256:
            ret = WC_SHA256_DIGEST_SIZE;
            break;
    #endif /* !NO_SHA256 */

    #ifdef WOLFSSL_SHA384
        case WC_SHA384:
            ret = WC_SHA384_DIGEST_SIZE;
            break;
    #endif /* WOLFSSL_SHA384 */
    #ifdef WOLFSSL_SHA512
        case WC_SHA512:
            ret = WC_SHA512_DIGEST_SIZE;
            break;
    #endif /* WOLFSSL_SHA512 */

    #ifdef WOLFSSL_SHA3
        case WC_SHA3_224:
            ret = WC_SHA3_224_DIGEST_SIZE;
            break;

        case WC_SHA3_256:
            ret = WC_SHA3_256_DIGEST_SIZE;
            break;

        case WC_SHA3_384:
            ret = WC_SHA3_384_DIGEST_SIZE;
            break;

        case WC_SHA3_512:
            ret = WC_SHA3_512_DIGEST_SIZE;
            break;
    #endif /* WOLFSSL_SHA3 */

    #ifdef WOLFSSL_SM3
        case WC_SM3:
            ret = WC_SM3_DIGEST_SIZE;
            break;
    #endif

        default:
            ret = BAD_FUNC_ARG;
            break;
    }

    return ret;
}

int _InitHmac(Hmac* hmac, int type, void* heap)
{
    int ret = 0;
#ifdef WOLF_CRYPTO_CB
    int devId = hmac->devId;
#else
    int devId = INVALID_DEVID;
#endif
    switch (type) {
    #ifndef NO_MD5
        case WC_MD5:
            ret = wc_InitMd5_ex(&hmac->hash.md5, heap, devId);
            break;
    #endif /* !NO_MD5 */

    #ifndef NO_SHA
        case WC_SHA:
            ret = wc_InitSha_ex(&hmac->hash.sha, heap, devId);
            break;
    #endif /* !NO_SHA */

    #ifdef WOLFSSL_SHA224
        case WC_SHA224:
            ret = wc_InitSha224_ex(&hmac->hash.sha224, heap, devId);
            break;
    #endif /* WOLFSSL_SHA224 */

    #ifndef NO_SHA256
        case WC_SHA256:
            ret = wc_InitSha256_ex(&hmac->hash.sha256, heap, devId);
            break;
    #endif /* !NO_SHA256 */

    #ifdef WOLFSSL_SHA384
        case WC_SHA384:
            ret = wc_InitSha384_ex(&hmac->hash.sha384, heap, devId);
            break;
    #endif /* WOLFSSL_SHA384 */
    #ifdef WOLFSSL_SHA512
        case WC_SHA512:
            ret = wc_InitSha512_ex(&hmac->hash.sha512, heap, devId);
            break;
    #endif /* WOLFSSL_SHA512 */

    #ifdef WOLFSSL_SHA3
    #ifndef WOLFSSL_NOSHA3_224
        case WC_SHA3_224:
            ret = wc_InitSha3_224(&hmac->hash.sha3, heap, devId);
            break;
    #endif
    #ifndef WOLFSSL_NOSHA3_256
        case WC_SHA3_256:
            ret = wc_InitSha3_256(&hmac->hash.sha3, heap, devId);
            break;
    #endif
    #ifndef WOLFSSL_NOSHA3_384
        case WC_SHA3_384:
            ret = wc_InitSha3_384(&hmac->hash.sha3, heap, devId);
            break;
    #endif
    #ifndef WOLFSSL_NOSHA3_512
        case WC_SHA3_512:
            ret = wc_InitSha3_512(&hmac->hash.sha3, heap, devId);
            break;
    #endif
    #endif

    #ifdef WOLFSSL_SM3
        case WC_SM3:
            ret = wc_InitSm3(&hmac->hash.sm3, heap, devId);
            break;
    #endif

        default:
            ret = BAD_FUNC_ARG;
            break;
    }

    /* default to NULL heap hint or test value */
#ifdef WOLFSSL_HEAP_TEST
    hmac->heap = (void*)WOLFSSL_HEAP_TEST;
#else
    hmac->heap = heap;
#endif /* WOLFSSL_HEAP_TEST */

    return ret;
}


int wc_HmacSetKey(Hmac* hmac, int type, const byte* key, word32 length)
{
#ifndef WOLFSSL_MAXQ108X
    byte*  ip;
    byte*  op;
    word32 hmac_block_size = 0;
#endif
    int    ret = 0;
    void*  heap = NULL;

    if (hmac == NULL || (key == NULL && length != 0) ||
       !(type == WC_MD5 || type == WC_SHA ||
    #ifdef WOLFSSL_SM3
            type == WC_SM3 ||
    #endif
            type == WC_SHA224 || type == WC_SHA256 ||
            type == WC_SHA384 || type == WC_SHA512 ||
            type == WC_SHA3_224 || type == WC_SHA3_256 ||
            type == WC_SHA3_384 || type == WC_SHA3_512)) {
        return BAD_FUNC_ARG;
    }

#ifndef HAVE_FIPS
    /* if set key has already been run then make sure and free existing */
    /* This is for async and PIC32MZ situations, and just normally OK,
       provided the user calls wc_HmacInit() first. That function is not
       available in FIPS builds. In current FIPS builds, the hashes are
       not allocating resources. */
    if (hmac->macType != WC_HASH_TYPE_NONE) {
        wc_HmacFree(hmac);
    }
#endif

    hmac->innerHashKeyed = 0;
    hmac->macType = (byte)type;

    ret = _InitHmac(hmac, type, heap);
    if (ret != 0)
        return ret;

#ifdef HAVE_FIPS
    if (length < HMAC_FIPS_MIN_KEY) {
        WOLFSSL_ERROR_VERBOSE(HMAC_MIN_KEYLEN_E);
        return HMAC_MIN_KEYLEN_E;
    }
#endif

#ifdef WOLF_CRYPTO_CB
    hmac->keyRaw = key; /* use buffer directly */
    hmac->keyLen = (word16)length;
#endif

#ifdef WOLFSSL_MAXQ108X
    /* For MAXQ108x, nothing left to do. */
    return 0;
#else

    ip = (byte*)hmac->ipad;
    op = (byte*)hmac->opad;

    switch (hmac->macType) {
    #ifndef NO_MD5
        case WC_MD5:
            hmac_block_size = WC_MD5_BLOCK_SIZE;
            if (length <= WC_MD5_BLOCK_SIZE) {
                if (key != NULL) {
                    XMEMCPY(ip, key, length);
                }
            }
            else {
                ret = wc_Md5Update(&hmac->hash.md5, key, length);
                if (ret != 0)
                    break;
                ret = wc_Md5Final(&hmac->hash.md5, ip);
                if (ret != 0)
                    break;
                length = WC_MD5_DIGEST_SIZE;
            }
            break;
    #endif /* !NO_MD5 */

    #ifndef NO_SHA
        case WC_SHA:
            hmac_block_size = WC_SHA_BLOCK_SIZE;
            if (length <= WC_SHA_BLOCK_SIZE) {
                if (key != NULL) {
                    XMEMCPY(ip, key, length);
                }
            }
            else {
                ret = wc_ShaUpdate(&hmac->hash.sha, key, length);
                if (ret != 0)
                    break;
                ret = wc_ShaFinal(&hmac->hash.sha, ip);
                if (ret != 0)
                    break;

                length = WC_SHA_DIGEST_SIZE;
            }
            break;
    #endif /* !NO_SHA */

    #ifdef WOLFSSL_SHA224
        case WC_SHA224:
            hmac_block_size = WC_SHA224_BLOCK_SIZE;
            if (length <= WC_SHA224_BLOCK_SIZE) {
                if (key != NULL) {
                    XMEMCPY(ip, key, length);
                }
            }
            else {
                ret = wc_Sha224Update(&hmac->hash.sha224, key, length);
                if (ret != 0)
                    break;
                ret = wc_Sha224Final(&hmac->hash.sha224, ip);
                if (ret != 0)
                    break;

                length = WC_SHA224_DIGEST_SIZE;
            }
            break;
    #endif /* WOLFSSL_SHA224 */
    #ifndef NO_SHA256
        case WC_SHA256:
            hmac_block_size = WC_SHA256_BLOCK_SIZE;
            if (length <= WC_SHA256_BLOCK_SIZE) {
                if (key != NULL) {
                    XMEMCPY(ip, key, length);
                }
            }
            else {
                ret = wc_Sha256Update(&hmac->hash.sha256, key, length);
                if (ret != 0)
                    break;
                ret = wc_Sha256Final(&hmac->hash.sha256, ip);
                if (ret != 0)
                    break;

                length = WC_SHA256_DIGEST_SIZE;
            }
            break;
    #endif /* !NO_SHA256 */

    #ifdef WOLFSSL_SHA384
        case WC_SHA384:
            hmac_block_size = WC_SHA384_BLOCK_SIZE;
            if (length <= WC_SHA384_BLOCK_SIZE) {
                if (key != NULL) {
                    XMEMCPY(ip, key, length);
                }
            }
            else {
                ret = wc_Sha384Update(&hmac->hash.sha384, key, length);
                if (ret != 0)
                    break;
                ret = wc_Sha384Final(&hmac->hash.sha384, ip);
                if (ret != 0)
                    break;

                length = WC_SHA384_DIGEST_SIZE;
            }
            break;
    #endif /* WOLFSSL_SHA384 */
    #ifdef WOLFSSL_SHA512
        case WC_SHA512:
            hmac_block_size = WC_SHA512_BLOCK_SIZE;
            if (length <= WC_SHA512_BLOCK_SIZE) {
                if (key != NULL) {
                    XMEMCPY(ip, key, length);
                }
            }
            else {
                ret = wc_Sha512Update(&hmac->hash.sha512, key, length);
                if (ret != 0)
                    break;
                ret = wc_Sha512Final(&hmac->hash.sha512, ip);
                if (ret != 0)
                    break;

                length = WC_SHA512_DIGEST_SIZE;
            }
            break;
    #endif /* WOLFSSL_SHA512 */

    #ifdef WOLFSSL_SHA3
    #ifndef WOLFSSL_NOSHA3_224
        case WC_SHA3_224:
            hmac_block_size = WC_SHA3_224_BLOCK_SIZE;
            if (length <= WC_SHA3_224_BLOCK_SIZE) {
                if (key != NULL) {
                    XMEMCPY(ip, key, length);
                }
            }
            else {
                ret = wc_Sha3_224_Update(&hmac->hash.sha3, key, length);
                if (ret != 0)
                    break;
                ret = wc_Sha3_224_Final(&hmac->hash.sha3, ip);
                if (ret != 0)
                    break;

                length = WC_SHA3_224_DIGEST_SIZE;
            }
            break;
    #endif
    #ifndef WOLFSSL_NOSHA3_256
        case WC_SHA3_256:
            hmac_block_size = WC_SHA3_256_BLOCK_SIZE;
            if (length <= WC_SHA3_256_BLOCK_SIZE) {
                if (key != NULL) {
                    XMEMCPY(ip, key, length);
                }
            }
            else {
                ret = wc_Sha3_256_Update(&hmac->hash.sha3, key, length);
                if (ret != 0)
                    break;
                ret = wc_Sha3_256_Final(&hmac->hash.sha3, ip);
                if (ret != 0)
                    break;

                length = WC_SHA3_256_DIGEST_SIZE;
            }
            break;
    #endif
    #ifndef WOLFSSL_NOSHA3_384
        case WC_SHA3_384:
            hmac_block_size = WC_SHA3_384_BLOCK_SIZE;
            if (length <= WC_SHA3_384_BLOCK_SIZE) {
                if (key != NULL) {
                    XMEMCPY(ip, key, length);
                }
            }
            else {
                ret = wc_Sha3_384_Update(&hmac->hash.sha3, key, length);
                if (ret != 0)
                    break;
                ret = wc_Sha3_384_Final(&hmac->hash.sha3, ip);
                if (ret != 0)
                    break;

                length = WC_SHA3_384_DIGEST_SIZE;
            }
            break;
    #endif
    #ifndef WOLFSSL_NOSHA3_512
        case WC_SHA3_512:
            hmac_block_size = WC_SHA3_512_BLOCK_SIZE;
            if (length <= WC_SHA3_512_BLOCK_SIZE) {
                if (key != NULL) {
                    XMEMCPY(ip, key, length);
                }
            }
            else {
                ret = wc_Sha3_512_Update(&hmac->hash.sha3, key, length);
                if (ret != 0)
                    break;
                ret = wc_Sha3_512_Final(&hmac->hash.sha3, ip);
                if (ret != 0)
                    break;

                length = WC_SHA3_512_DIGEST_SIZE;
            }
            break;
    #endif
    #endif /* WOLFSSL_SHA3 */

    #ifdef WOLFSSL_SM3
        case WC_SM3:
            hmac_block_size = WC_SM3_BLOCK_SIZE;
            if (length <= WC_SM3_BLOCK_SIZE) {
                if (key != NULL) {
                    XMEMCPY(ip, key, length);
                }
            }
            else {
                ret = wc_Sm3Update(&hmac->hash.sm3, key, length);
                if (ret != 0)
                    break;
                ret = wc_Sm3Final(&hmac->hash.sm3, ip);
                if (ret != 0)
                    break;

                length = WC_SM3_DIGEST_SIZE;
            }
            break;
    #endif

        default:
            return BAD_FUNC_ARG;
    }

#if defined(WOLFSSL_ASYNC_CRYPT) && defined(WC_ASYNC_ENABLE_HMAC)
    if (hmac->asyncDev.marker == WOLFSSL_ASYNC_MARKER_HMAC) {
    #if defined(HAVE_INTEL_QA) || defined(HAVE_CAVIUM)
        #ifdef HAVE_INTEL_QA
        if (IntelQaHmacGetType(hmac->macType, NULL) == 0)
        #endif
        {
            if (length > hmac_block_size)
                length = hmac_block_size;
            /* update key length */
            hmac->keyLen = (word16)length;

            return ret;
        }
        /* no need to pad below */
    #endif
    }
#endif

    if (ret == 0) {
        word32 i;

        if (length < hmac_block_size)
            XMEMSET(ip + length, 0, hmac_block_size - length);

        for(i = 0; i < hmac_block_size; i++) {
            op[i] = (byte)(ip[i] ^ OPAD);
            ip[i] ^= IPAD;
        }
    }

    return ret;
#endif /* WOLFSSL_MAXQ108X */
}


static int HmacKeyInnerHash(Hmac* hmac)
{
    int ret = 0;

    switch (hmac->macType) {
    #ifndef NO_MD5
        case WC_MD5:
            ret = wc_Md5Update(&hmac->hash.md5, (byte*)hmac->ipad,
                                                             WC_MD5_BLOCK_SIZE);
            break;
    #endif /* !NO_MD5 */

    #ifndef NO_SHA
        case WC_SHA:
            ret = wc_ShaUpdate(&hmac->hash.sha, (byte*)hmac->ipad,
                                                             WC_SHA_BLOCK_SIZE);
            break;
    #endif /* !NO_SHA */

    #ifdef WOLFSSL_SHA224
        case WC_SHA224:
            ret = wc_Sha224Update(&hmac->hash.sha224, (byte*)hmac->ipad,
                                                          WC_SHA224_BLOCK_SIZE);
            break;
    #endif /* WOLFSSL_SHA224 */
    #ifndef NO_SHA256
        case WC_SHA256:
            ret = wc_Sha256Update(&hmac->hash.sha256, (byte*)hmac->ipad,
                                                          WC_SHA256_BLOCK_SIZE);
            break;
    #endif /* !NO_SHA256 */

    #ifdef WOLFSSL_SHA384
        case WC_SHA384:
            ret = wc_Sha384Update(&hmac->hash.sha384, (byte*)hmac->ipad,
                                                          WC_SHA384_BLOCK_SIZE);
            break;
    #endif /* WOLFSSL_SHA384 */
    #ifdef WOLFSSL_SHA512
        case WC_SHA512:
            ret = wc_Sha512Update(&hmac->hash.sha512, (byte*)hmac->ipad,
                                                          WC_SHA512_BLOCK_SIZE);
            break;
    #endif /* WOLFSSL_SHA512 */

    #ifdef WOLFSSL_SHA3
    #ifndef WOLFSSL_NOSHA3_224
        case WC_SHA3_224:
            ret = wc_Sha3_224_Update(&hmac->hash.sha3, (byte*)hmac->ipad,
                                                        WC_SHA3_224_BLOCK_SIZE);
            break;
    #endif
    #ifndef WOLFSSL_NOSHA3_256
        case WC_SHA3_256:
            ret = wc_Sha3_256_Update(&hmac->hash.sha3, (byte*)hmac->ipad,
                                                        WC_SHA3_256_BLOCK_SIZE);
            break;
    #endif
    #ifndef WOLFSSL_NOSHA3_384
        case WC_SHA3_384:
            ret = wc_Sha3_384_Update(&hmac->hash.sha3, (byte*)hmac->ipad,
                                                        WC_SHA3_384_BLOCK_SIZE);
            break;
    #endif
    #ifndef WOLFSSL_NOSHA3_512
        case WC_SHA3_512:
            ret = wc_Sha3_512_Update(&hmac->hash.sha3, (byte*)hmac->ipad,
                                                        WC_SHA3_512_BLOCK_SIZE);
            break;
    #endif
    #endif /* WOLFSSL_SHA3 */

    #ifdef WOLFSSL_SM3
        case WC_SM3:
            ret = wc_Sm3Update(&hmac->hash.sm3, (byte*)hmac->ipad,
                                                             WC_SM3_BLOCK_SIZE);
            break;
    #endif

        default:
            break;
    }

    if (ret == 0)
        hmac->innerHashKeyed = WC_HMAC_INNER_HASH_KEYED_SW;

    return ret;
}


int wc_HmacUpdate(Hmac* hmac, const byte* msg, word32 length)
{
    int ret = 0;

    if (hmac == NULL || (msg == NULL && length > 0)) {
        return BAD_FUNC_ARG;
    }

#ifdef WOLF_CRYPTO_CB
    if (hmac->devId != INVALID_DEVID) {
        ret = wc_CryptoCb_Hmac(hmac, hmac->macType, msg, length, NULL);
        if (ret != CRYPTOCB_UNAVAILABLE)
            return ret;
        /* fall-through when unavailable */
        ret = 0; /* reset error code */
    }
#endif
#if defined(WOLFSSL_ASYNC_CRYPT) && defined(WC_ASYNC_ENABLE_HMAC)
    if (hmac->asyncDev.marker == WOLFSSL_ASYNC_MARKER_HMAC) {
    #if defined(HAVE_CAVIUM)
        return NitroxHmacUpdate(hmac, msg, length);
    #elif defined(HAVE_INTEL_QA)
        if (IntelQaHmacGetType(hmac->macType, NULL) == 0) {
            return IntelQaHmac(&hmac->asyncDev, hmac->macType,
                (byte*)hmac->ipad, hmac->keyLen, NULL, msg, length);
        }
    #endif
    }
#endif /* WOLFSSL_ASYNC_CRYPT */

    if (!hmac->innerHashKeyed) {
        ret = HmacKeyInnerHash(hmac);
        if (ret != 0)
            return ret;
    }

    switch (hmac->macType) {
    #ifndef NO_MD5
        case WC_MD5:
            ret = wc_Md5Update(&hmac->hash.md5, msg, length);
            break;
    #endif /* !NO_MD5 */

    #ifndef NO_SHA
        case WC_SHA:
            ret = wc_ShaUpdate(&hmac->hash.sha, msg, length);
            break;
    #endif /* !NO_SHA */

    #ifdef WOLFSSL_SHA224
        case WC_SHA224:
            ret = wc_Sha224Update(&hmac->hash.sha224, msg, length);
            break;
    #endif /* WOLFSSL_SHA224 */

    #ifndef NO_SHA256
        case WC_SHA256:
            ret = wc_Sha256Update(&hmac->hash.sha256, msg, length);
            break;
    #endif /* !NO_SHA256 */

    #ifdef WOLFSSL_SHA384
        case WC_SHA384:
            ret = wc_Sha384Update(&hmac->hash.sha384, msg, length);
            break;
    #endif /* WOLFSSL_SHA384 */
    #ifdef WOLFSSL_SHA512
        case WC_SHA512:
            ret = wc_Sha512Update(&hmac->hash.sha512, msg, length);
            break;
    #endif /* WOLFSSL_SHA512 */

    #ifdef WOLFSSL_SHA3
    #ifndef WOLFSSL_NOSHA3_224
        case WC_SHA3_224:
            ret = wc_Sha3_224_Update(&hmac->hash.sha3, msg, length);
            break;
    #endif
    #ifndef WOLFSSL_NOSHA3_256
        case WC_SHA3_256:
            ret = wc_Sha3_256_Update(&hmac->hash.sha3, msg, length);
            break;
    #endif
    #ifndef WOLFSSL_NOSHA3_384
        case WC_SHA3_384:
            ret = wc_Sha3_384_Update(&hmac->hash.sha3, msg, length);
            break;
    #endif
    #ifndef WOLFSSL_NOSHA3_512
        case WC_SHA3_512:
            ret = wc_Sha3_512_Update(&hmac->hash.sha3, msg, length);
            break;
    #endif
    #endif /* WOLFSSL_SHA3 */

    #ifdef WOLFSSL_SM3
        case WC_SM3:
            ret = wc_Sm3Update(&hmac->hash.sm3, msg, length);
            break;
    #endif

        default:
            break;
    }

    return ret;
}


int wc_HmacFinal(Hmac* hmac, byte* hash)
{
    int ret;

    if (hmac == NULL || hash == NULL) {
        return BAD_FUNC_ARG;
    }

#ifdef WOLF_CRYPTO_CB
    if (hmac->devId != INVALID_DEVID) {
        ret = wc_CryptoCb_Hmac(hmac, hmac->macType, NULL, 0, hash);
        if (ret != CRYPTOCB_UNAVAILABLE)
            return ret;
        /* fall-through when unavailable */
    }
#endif
#if defined(WOLFSSL_ASYNC_CRYPT) && defined(WC_ASYNC_ENABLE_HMAC)
    if (hmac->asyncDev.marker == WOLFSSL_ASYNC_MARKER_HMAC) {
        int hashLen = wc_HmacSizeByType(hmac->macType);
        if (hashLen <= 0)
            return hashLen;

    #if defined(HAVE_CAVIUM)
        return NitroxHmacFinal(hmac, hash, hashLen);
    #elif defined(HAVE_INTEL_QA)
        if (IntelQaHmacGetType(hmac->macType, NULL) == 0) {
            return IntelQaHmac(&hmac->asyncDev, hmac->macType,
                (byte*)hmac->ipad, hmac->keyLen, hash, NULL, hashLen);
        }
    #endif
    }
#endif /* WOLFSSL_ASYNC_CRYPT */

    if (!hmac->innerHashKeyed) {
        ret = HmacKeyInnerHash(hmac);
        if (ret != 0)
            return ret;
    }

    switch (hmac->macType) {
    #ifndef NO_MD5
        case WC_MD5:
            ret = wc_Md5Final(&hmac->hash.md5, (byte*)hmac->innerHash);
            if (ret != 0)
                break;
            ret = wc_Md5Update(&hmac->hash.md5, (byte*)hmac->opad,
                                                             WC_MD5_BLOCK_SIZE);
            if (ret != 0)
                break;
            ret = wc_Md5Update(&hmac->hash.md5, (byte*)hmac->innerHash,
                                                            WC_MD5_DIGEST_SIZE);
            if (ret != 0)
                break;
            ret = wc_Md5Final(&hmac->hash.md5, hash);
            break;
    #endif /* !NO_MD5 */

    #ifndef NO_SHA
        case WC_SHA:
            ret = wc_ShaFinal(&hmac->hash.sha, (byte*)hmac->innerHash);
            if (ret != 0)
                break;
            ret = wc_ShaUpdate(&hmac->hash.sha, (byte*)hmac->opad,
                                                             WC_SHA_BLOCK_SIZE);
            if (ret != 0)
                break;
            ret = wc_ShaUpdate(&hmac->hash.sha, (byte*)hmac->innerHash,
                                                            WC_SHA_DIGEST_SIZE);
            if (ret != 0)
                break;
            ret = wc_ShaFinal(&hmac->hash.sha, hash);
            break;
    #endif /* !NO_SHA */

    #ifdef WOLFSSL_SHA224
        case WC_SHA224:
            ret = wc_Sha224Final(&hmac->hash.sha224, (byte*)hmac->innerHash);
            if (ret != 0)
                break;
            ret = wc_Sha224Update(&hmac->hash.sha224, (byte*)hmac->opad,
                                                          WC_SHA224_BLOCK_SIZE);
            if (ret != 0)
                break;
            ret = wc_Sha224Update(&hmac->hash.sha224, (byte*)hmac->innerHash,
                                                         WC_SHA224_DIGEST_SIZE);
            if (ret != 0)
                break;
            ret = wc_Sha224Final(&hmac->hash.sha224, hash);
            if (ret != 0)
                break;
            break;
    #endif /* WOLFSSL_SHA224 */
    #ifndef NO_SHA256
        case WC_SHA256:
            ret = wc_Sha256Final(&hmac->hash.sha256, (byte*)hmac->innerHash);
            if (ret != 0)
                break;
            ret = wc_Sha256Update(&hmac->hash.sha256, (byte*)hmac->opad,
                                                          WC_SHA256_BLOCK_SIZE);
            if (ret != 0)
                break;
            ret = wc_Sha256Update(&hmac->hash.sha256, (byte*)hmac->innerHash,
                                                         WC_SHA256_DIGEST_SIZE);
            if (ret != 0)
                break;
            ret = wc_Sha256Final(&hmac->hash.sha256, hash);
            break;
    #endif /* !NO_SHA256 */

    #ifdef WOLFSSL_SHA384
        case WC_SHA384:
            ret = wc_Sha384Final(&hmac->hash.sha384, (byte*)hmac->innerHash);
            if (ret != 0)
                break;
            ret = wc_Sha384Update(&hmac->hash.sha384, (byte*)hmac->opad,
                                                          WC_SHA384_BLOCK_SIZE);
            if (ret != 0)
                break;
            ret = wc_Sha384Update(&hmac->hash.sha384, (byte*)hmac->innerHash,
                                                         WC_SHA384_DIGEST_SIZE);
            if (ret != 0)
                break;
            ret = wc_Sha384Final(&hmac->hash.sha384, hash);
            break;
    #endif /* WOLFSSL_SHA384 */
    #ifdef WOLFSSL_SHA512
        case WC_SHA512:
            ret = wc_Sha512Final(&hmac->hash.sha512, (byte*)hmac->innerHash);
            if (ret != 0)
                break;
            ret = wc_Sha512Update(&hmac->hash.sha512, (byte*)hmac->opad,
                                                          WC_SHA512_BLOCK_SIZE);
            if (ret != 0)
                break;
            ret = wc_Sha512Update(&hmac->hash.sha512, (byte*)hmac->innerHash,
                                                         WC_SHA512_DIGEST_SIZE);
            if (ret != 0)
                break;
            ret = wc_Sha512Final(&hmac->hash.sha512, hash);
            break;
    #endif /* WOLFSSL_SHA512 */

    #ifdef WOLFSSL_SHA3
    #ifndef WOLFSSL_NOSHA3_224
        case WC_SHA3_224:
            ret = wc_Sha3_224_Final(&hmac->hash.sha3, (byte*)hmac->innerHash);
            if (ret != 0)
                break;
            ret = wc_Sha3_224_Update(&hmac->hash.sha3, (byte*)hmac->opad,
                                                        WC_SHA3_224_BLOCK_SIZE);
            if (ret != 0)
                break;
            ret = wc_Sha3_224_Update(&hmac->hash.sha3, (byte*)hmac->innerHash,
                                                       WC_SHA3_224_DIGEST_SIZE);
            if (ret != 0)
                break;
            ret = wc_Sha3_224_Final(&hmac->hash.sha3, hash);
            break;
    #endif
    #ifndef WOLFSSL_NOSHA3_256
        case WC_SHA3_256:
            ret = wc_Sha3_256_Final(&hmac->hash.sha3, (byte*)hmac->innerHash);
            if (ret != 0)
                break;
            ret = wc_Sha3_256_Update(&hmac->hash.sha3, (byte*)hmac->opad,
                                                        WC_SHA3_256_BLOCK_SIZE);
            if (ret != 0)
                break;
            ret = wc_Sha3_256_Update(&hmac->hash.sha3, (byte*)hmac->innerHash,
                                                       WC_SHA3_256_DIGEST_SIZE);
            if (ret != 0)
                break;
            ret = wc_Sha3_256_Final(&hmac->hash.sha3, hash);
            break;
    #endif
    #ifndef WOLFSSL_NOSHA3_384
        case WC_SHA3_384:
            ret = wc_Sha3_384_Final(&hmac->hash.sha3, (byte*)hmac->innerHash);
            if (ret != 0)
                break;
            ret = wc_Sha3_384_Update(&hmac->hash.sha3, (byte*)hmac->opad,
                                                        WC_SHA3_384_BLOCK_SIZE);
            if (ret != 0)
                break;
            ret = wc_Sha3_384_Update(&hmac->hash.sha3, (byte*)hmac->innerHash,
                                                       WC_SHA3_384_DIGEST_SIZE);
            if (ret != 0)
                break;
            ret = wc_Sha3_384_Final(&hmac->hash.sha3, hash);
            break;
    #endif
    #ifndef WOLFSSL_NOSHA3_512
        case WC_SHA3_512:
            ret = wc_Sha3_512_Final(&hmac->hash.sha3, (byte*)hmac->innerHash);
            if (ret != 0)
                break;
            ret = wc_Sha3_512_Update(&hmac->hash.sha3, (byte*)hmac->opad,
                                                        WC_SHA3_512_BLOCK_SIZE);
            if (ret != 0)
                break;
            ret = wc_Sha3_512_Update(&hmac->hash.sha3, (byte*)hmac->innerHash,
                                                       WC_SHA3_512_DIGEST_SIZE);
            if (ret != 0)
                break;
            ret = wc_Sha3_512_Final(&hmac->hash.sha3, hash);
            break;
    #endif
    #endif /* WOLFSSL_SHA3 */

    #ifdef WOLFSSL_SM3
        case WC_SM3:
            ret = wc_Sm3Final(&hmac->hash.sm3, (byte*)hmac->innerHash);
            if (ret != 0)
                break;
            ret = wc_Sm3Update(&hmac->hash.sm3, (byte*)hmac->opad,
                                                             WC_SM3_BLOCK_SIZE);
            if (ret != 0)
                break;
            ret = wc_Sm3Update(&hmac->hash.sm3, (byte*)hmac->innerHash,
                                                            WC_SM3_DIGEST_SIZE);
            if (ret != 0)
                break;
            ret = wc_Sm3Final(&hmac->hash.sm3, hash);
            break;
    #endif

        default:
            ret = BAD_FUNC_ARG;
            break;
    }

    if (ret == 0) {
        hmac->innerHashKeyed = 0;
    }

    return ret;
}

#ifdef WOLFSSL_KCAPI_HMAC
    /* implemented in wolfcrypt/src/port/kcapi/kcapi_hmac.c */

    /* unmap the _Software calls used by kcapi_hmac.c */
    #undef wc_HmacSetKey
    #undef wc_HmacUpdate
    #undef wc_HmacFinal

#else
/* Initialize Hmac for use with async device */
int wc_HmacInit(Hmac* hmac, void* heap, int devId)
{
    int ret = 0;

    if (hmac == NULL)
        return BAD_FUNC_ARG;

    XMEMSET(hmac, 0, sizeof(Hmac));
    hmac->macType = WC_HASH_TYPE_NONE;
    hmac->heap = heap;
#ifdef WOLF_CRYPTO_CB
    hmac->devId = devId;
    hmac->devCtx = NULL;
#endif
#if defined(WOLFSSL_DEVCRYPTO_HMAC)
    hmac->ctx.cfd = -1;
#endif

#if defined(WOLFSSL_ASYNC_CRYPT) && defined(WC_ASYNC_ENABLE_HMAC)
    ret = wolfAsync_DevCtxInit(&hmac->asyncDev, WOLFSSL_ASYNC_MARKER_HMAC,
                                                         hmac->heap, devId);
#else
    (void)devId;
#endif /* WOLFSSL_ASYNC_CRYPT */

    return ret;
}

#ifdef WOLF_PRIVATE_KEY_ID
int  wc_HmacInit_Id(Hmac* hmac, unsigned char* id, int len, void* heap,
                    int devId)
{
    int ret = 0;

    if (hmac == NULL)
        ret = BAD_FUNC_ARG;
    if (ret == 0 && (len < 0 || len > HMAC_MAX_ID_LEN))
        ret = BUFFER_E;

    if (ret == 0)
        ret = wc_HmacInit(hmac, heap, devId);
    if (ret == 0) {
        XMEMCPY(hmac->id, id, (size_t)len);
        hmac->idLen = len;
    }

    return ret;
}

int wc_HmacInit_Label(Hmac* hmac, const char* label, void* heap, int devId)
{
    int ret = 0;
    int labelLen = 0;

    if (hmac == NULL || label == NULL)
        ret = BAD_FUNC_ARG;
    if (ret == 0) {
        labelLen = (int)XSTRLEN(label);
        if (labelLen == 0 || labelLen > HMAC_MAX_LABEL_LEN)
            ret = BUFFER_E;
    }

    if (ret == 0)
        ret  = wc_HmacInit(hmac, heap, devId);
    if (ret == 0) {
        XMEMCPY(hmac->label, label, (size_t)labelLen);
        hmac->labelLen = labelLen;
    }

    return ret;
}
#endif /* WOLF_PRIVATE_KEY_ID */

/* Free Hmac from use with async device */
void wc_HmacFree(Hmac* hmac)
{
    if (hmac == NULL)
        return;

#ifdef WOLF_CRYPTO_CB
    /* handle cleanup case where final is not called */
    if (hmac->devId != INVALID_DEVID && hmac->devCtx != NULL) {
        int  ret;
        byte finalHash[WC_HMAC_BLOCK_SIZE];
        ret = wc_CryptoCb_Hmac(hmac, hmac->macType, NULL, 0, finalHash);
        (void)ret; /* must ignore return code here */
        (void)finalHash;
    }
#endif

#if defined(WOLFSSL_ASYNC_CRYPT) && defined(WC_ASYNC_ENABLE_HMAC)
    wolfAsync_DevCtxFree(&hmac->asyncDev, WOLFSSL_ASYNC_MARKER_HMAC);
#endif /* WOLFSSL_ASYNC_CRYPT */

    switch (hmac->macType) {
    #ifndef NO_MD5
        case WC_MD5:
            wc_Md5Free(&hmac->hash.md5);
            break;
    #endif /* !NO_MD5 */

    #ifndef NO_SHA
        case WC_SHA:
            wc_ShaFree(&hmac->hash.sha);
            break;
    #endif /* !NO_SHA */

    #ifdef WOLFSSL_SHA224
        case WC_SHA224:
            wc_Sha224Free(&hmac->hash.sha224);
            break;
    #endif /* WOLFSSL_SHA224 */
    #ifndef NO_SHA256
        case WC_SHA256:
            wc_Sha256Free(&hmac->hash.sha256);
            break;
    #endif /* !NO_SHA256 */

    #ifdef WOLFSSL_SHA384
        case WC_SHA384:
            wc_Sha384Free(&hmac->hash.sha384);
            break;
    #endif /* WOLFSSL_SHA384 */
    #ifdef WOLFSSL_SHA512
        case WC_SHA512:
            wc_Sha512Free(&hmac->hash.sha512);
            break;
    #endif /* WOLFSSL_SHA512 */

    #ifdef WOLFSSL_SHA3
    #ifndef WOLFSSL_NOSHA3_224
        case WC_SHA3_224:
            wc_Sha3_224_Free(&hmac->hash.sha3);
            break;
    #endif
    #ifndef WOLFSSL_NOSHA3_256
        case WC_SHA3_256:
            wc_Sha3_256_Free(&hmac->hash.sha3);
            break;
    #endif
    #ifndef WOLFSSL_NOSHA3_384
        case WC_SHA3_384:
            wc_Sha3_384_Free(&hmac->hash.sha3);
            break;
    #endif
    #ifndef WOLFSSL_NOSHA3_512
        case WC_SHA3_512:
            wc_Sha3_512_Free(&hmac->hash.sha3);
            break;
    #endif
    #endif /* WOLFSSL_SHA3 */

    #ifdef WOLFSSL_SM3
        case WC_SM3:
            wc_Sm3Free(&hmac->hash.sm3);
            break;
    #endif

        default:
            break;
    }
}
#endif /* WOLFSSL_KCAPI_HMAC */

int wolfSSL_GetHmacMaxSize(void)
{
    return WC_MAX_DIGEST_SIZE;
}

#ifdef HAVE_HKDF
    /* HMAC-KDF-Extract.
     * RFC 5869 - HMAC-based Extract-and-Expand Key Derivation Function (HKDF).
     *
     * type     The hash algorithm type.
     * salt     The optional salt value.
     * saltSz   The size of the salt.
     * inKey    The input keying material.
     * inKeySz  The size of the input keying material.
     * out      The pseudorandom key with the length that of the hash.
     * returns 0 on success, otherwise failure.
     */
    int wc_HKDF_Extract(int type, const byte* salt, word32 saltSz,
                        const byte* inKey, word32 inKeySz, byte* out)
    {
        byte   tmp[WC_MAX_DIGEST_SIZE]; /* localSalt helper */
    #ifdef WOLFSSL_SMALL_STACK
        Hmac*  myHmac;
    #else
        Hmac   myHmac[1];
    #endif
        int    ret;
        const  byte* localSalt;  /* either points to user input or tmp */
        word32 hashSz;

        ret = wc_HmacSizeByType(type);
        if (ret < 0) {
            return ret;
        }

    #ifdef WOLFSSL_SMALL_STACK
        myHmac = (Hmac*)XMALLOC(sizeof(Hmac), NULL, DYNAMIC_TYPE_HMAC);
        if (myHmac == NULL) {
            return MEMORY_E;
        }
    #endif

        hashSz = (word32)ret;
        localSalt = salt;
        if (localSalt == NULL) {
            XMEMSET(tmp, 0, hashSz);
            localSalt = tmp;
            saltSz    = hashSz;
        }

        ret = wc_HmacInit(myHmac, NULL, INVALID_DEVID);
        if (ret == 0) {
            ret = wc_HmacSetKey(myHmac, type, localSalt, saltSz);
            if (ret == 0)
                ret = wc_HmacUpdate(myHmac, inKey, inKeySz);
            if (ret == 0)
<<<<<<< HEAD
                ret = wc_HmacFinal(myHmac,  out);
            wc_HmacFree(myHmac);
=======
                ret = wc_HmacFinal(&myHmac,  out);
            ForceZero(&myHmac, sizeof(myHmac));
            wc_HmacFree(&myHmac);
>>>>>>> 139b2899
        }
    #ifdef WOLFSSL_SMALL_STACK
        XFREE(myHmac, NULL, DYNAMIC_TYPE_HMAC);
    #endif

        return ret;
    }

    /* HMAC-KDF-Expand.
     * RFC 5869 - HMAC-based Extract-and-Expand Key Derivation Function (HKDF).
     *
     * type     The hash algorithm type.
     * inKey    The input key.
     * inKeySz  The size of the input key.
     * info     The application specific information.
     * infoSz   The size of the application specific information.
     * out      The output keying material.
     * returns 0 on success, otherwise failure.
     */
    int wc_HKDF_Expand(int type, const byte* inKey, word32 inKeySz,
                       const byte* info, word32 infoSz, byte* out, word32 outSz)
    {
        byte   tmp[WC_MAX_DIGEST_SIZE];
    #ifdef WOLFSSL_SMALL_STACK
        Hmac*  myHmac;
    #else
        Hmac   myHmac[1];
    #endif
        int    ret = 0;
        word32 outIdx = 0;
        word32 hashSz;
        byte   n = 0x1;

        ret = wc_HmacSizeByType(type);
        if (ret < 0) {
            return ret;
        }
        hashSz = (word32)ret;

        /* RFC 5869 states that the length of output keying material in
         * octets must be L <= 255*HashLen or N = ceil(L/HashLen) */

        if (out == NULL || ((outSz/hashSz) + ((outSz % hashSz) != 0)) > 255) {
            return BAD_FUNC_ARG;
        }

    #ifdef WOLFSSL_SMALL_STACK
        myHmac = (Hmac*)XMALLOC(sizeof(Hmac), NULL, DYNAMIC_TYPE_HMAC);
        if (myHmac == NULL) {
            return MEMORY_E;
        }
    #endif

        ret = wc_HmacInit(myHmac, NULL, INVALID_DEVID);
        if (ret != 0) {
    #ifdef WOLFSSL_SMALL_STACK
        XFREE(myHmac, NULL, DYNAMIC_TYPE_HMAC);
    #endif
            return ret;
        }

        XMEMSET(tmp, 0, WC_MAX_DIGEST_SIZE);

        while (outIdx < outSz) {
            word32 tmpSz = (n == 1) ? 0 : hashSz;
            word32 left = outSz - outIdx;

            ret = wc_HmacSetKey(myHmac, type, inKey, inKeySz);
            if (ret != 0)
                break;
            ret = wc_HmacUpdate(myHmac, tmp, tmpSz);
            if (ret != 0)
                break;
            ret = wc_HmacUpdate(myHmac, info, infoSz);
            if (ret != 0)
                break;
            ret = wc_HmacUpdate(myHmac, &n, 1);
            if (ret != 0)
                break;
            ret = wc_HmacFinal(myHmac, tmp);
            if (ret != 0)
                break;

            left = min(left, hashSz);
            XMEMCPY(out+outIdx, tmp, left);

            outIdx += hashSz;
            n++;
        }

<<<<<<< HEAD
        wc_HmacFree(myHmac);
    #ifdef WOLFSSL_SMALL_STACK
        XFREE(myHmac, NULL, DYNAMIC_TYPE_HMAC);
    #endif
=======
        ForceZero(&myHmac, sizeof(myHmac));
        wc_HmacFree(&myHmac);
>>>>>>> 139b2899

        return ret;
    }

    /* HMAC-KDF.
     * RFC 5869 - HMAC-based Extract-and-Expand Key Derivation Function (HKDF).
     *
     * type     The hash algorithm type.
     * inKey    The input keying material.
     * inKeySz  The size of the input keying material.
     * salt     The optional salt value.
     * saltSz   The size of the salt.
     * info     The application specific information.
     * infoSz   The size of the application specific information.
     * out      The output keying material.
     * returns 0 on success, otherwise failure.
     */
    int wc_HKDF(int type, const byte* inKey, word32 inKeySz,
                       const byte* salt,  word32 saltSz,
                       const byte* info,  word32 infoSz,
                       byte* out,         word32 outSz)
    {
        byte   prk[WC_MAX_DIGEST_SIZE];
        word32 hashSz;
        int    ret;

        ret = wc_HmacSizeByType(type);
        if (ret < 0) {
            return ret;
        }
        hashSz = (word32)ret;

        ret = wc_HKDF_Extract(type, salt, saltSz, inKey, inKeySz, prk);
        if (ret != 0)
            return ret;

        return wc_HKDF_Expand(type, prk, hashSz, info, infoSz, out, outSz);
    }

#endif /* HAVE_HKDF */

#endif /* NO_HMAC */<|MERGE_RESOLUTION|>--- conflicted
+++ resolved
@@ -1232,14 +1232,9 @@
             if (ret == 0)
                 ret = wc_HmacUpdate(myHmac, inKey, inKeySz);
             if (ret == 0)
-<<<<<<< HEAD
                 ret = wc_HmacFinal(myHmac,  out);
+            ForceZero(myHmac, sizeof(Hmac));
             wc_HmacFree(myHmac);
-=======
-                ret = wc_HmacFinal(&myHmac,  out);
-            ForceZero(&myHmac, sizeof(myHmac));
-            wc_HmacFree(&myHmac);
->>>>>>> 139b2899
         }
     #ifdef WOLFSSL_SMALL_STACK
         XFREE(myHmac, NULL, DYNAMIC_TYPE_HMAC);
@@ -1330,15 +1325,11 @@
             n++;
         }
 
-<<<<<<< HEAD
+        ForceZero(myHmac, sizeof(Hmac));
         wc_HmacFree(myHmac);
     #ifdef WOLFSSL_SMALL_STACK
         XFREE(myHmac, NULL, DYNAMIC_TYPE_HMAC);
     #endif
-=======
-        ForceZero(&myHmac, sizeof(myHmac));
-        wc_HmacFree(&myHmac);
->>>>>>> 139b2899
 
         return ret;
     }
