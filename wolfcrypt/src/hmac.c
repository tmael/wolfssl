--- conflicted
+++ resolved
@@ -175,13 +175,8 @@
     #ifndef NO_MD5
         case MD5:
             ret = wc_InitMd5(&hmac->hash.md5);
-<<<<<<< HEAD
-        break;
-        #endif
-=======
             break;
     #endif /* !NO_MD5 */
->>>>>>> 3ac35ce3
 
     #ifndef NO_SHA
         case SHA:
@@ -288,21 +283,11 @@
             }
             else {
                 ret = wc_Md5Update(&hmac->hash.md5, key, length);
-<<<<<<< HEAD
-                if (ret != 0) {
-                    return ret;
-                }
+                if (ret != 0)
+                    break;
                 ret = wc_Md5Final(&hmac->hash.md5, ip);
-                if (ret != 0) {
-                    return ret;
-                }
-=======
-                if (ret != 0)
-                    break;
-                ret = wc_Md5Final(&hmac->hash.md5, ip);
-                if (ret != 0)
-                    break;
->>>>>>> 3ac35ce3
+                if (ret != 0)
+                    break;
                 length = MD5_DIGEST_SIZE;
             }
             break;
@@ -448,37 +433,17 @@
     switch (hmac->macType) {
     #ifndef NO_MD5
         case MD5:
-<<<<<<< HEAD
-            ret = wc_Md5Update(&hmac->hash.md5, (byte*) hmac->ipad,
-                                                    MD5_BLOCK_SIZE);
-            if (ret != 0) {
-                return ret;
-            }
-        break;
-        #endif
-=======
             ret = wc_Md5Update(&hmac->hash.md5, (byte*)hmac->ipad,
                                                                 MD5_BLOCK_SIZE);
             break;
     #endif /* !NO_MD5 */
->>>>>>> 3ac35ce3
 
     #ifndef NO_SHA
         case SHA:
-<<<<<<< HEAD
-            ret = wc_ShaUpdate(&hmac->hash.sha, (byte*) hmac->ipad,
-                                                    SHA_BLOCK_SIZE);
-            if (ret != 0) {
-                return ret;
-            }
-        break;
-        #endif
-=======
             ret = wc_ShaUpdate(&hmac->hash.sha, (byte*)hmac->ipad,
                                                                 SHA_BLOCK_SIZE);
             break;
     #endif /* !NO_SHA */
->>>>>>> 3ac35ce3
 
     #ifdef WOLFSSL_SHA224
         case SHA224:
@@ -550,30 +515,14 @@
     #ifndef NO_MD5
         case MD5:
             ret = wc_Md5Update(&hmac->hash.md5, msg, length);
-<<<<<<< HEAD
-            if (ret != 0) {
-                return ret;
-            }
-        break;
-        #endif
-=======
             break;
     #endif /* !NO_MD5 */
->>>>>>> 3ac35ce3
 
     #ifndef NO_SHA
         case SHA:
             ret = wc_ShaUpdate(&hmac->hash.sha, msg, length);
-<<<<<<< HEAD
-            if (ret != 0) {
-                return ret;
-            }
-        break;
-        #endif
-=======
             break;
     #endif /* !NO_SHA */
->>>>>>> 3ac35ce3
 
     #ifdef WOLFSSL_SHA224
         case SHA224:
@@ -640,33 +589,6 @@
     switch (hmac->macType) {
     #ifndef NO_MD5
         case MD5:
-<<<<<<< HEAD
-        {
-            ret = wc_Md5Final(&hmac->hash.md5, (byte*) hmac->innerHash);
-            if (ret != 0) {
-                return ret;
-            }
-
-            ret = wc_Md5Update(&hmac->hash.md5, (byte*) hmac->opad,
-                                                        MD5_BLOCK_SIZE);
-            if (ret != 0) {
-                return ret;
-            }
-
-            ret = wc_Md5Update(&hmac->hash.md5,
-                                     (byte*) hmac->innerHash, MD5_DIGEST_SIZE);
-            if (ret != 0) {
-                return ret;
-            }
-
-            ret = wc_Md5Final(&hmac->hash.md5, hash);
-            if (ret != 0) {
-                return ret;
-            }
-        }
-        break;
-        #endif
-=======
             ret = wc_Md5Final(&hmac->hash.md5, (byte*)hmac->innerHash);
             if (ret != 0)
                 break;
@@ -681,34 +603,9 @@
             ret = wc_Md5Final(&hmac->hash.md5, hash);
             break;
     #endif /* !NO_MD5 */
->>>>>>> 3ac35ce3
 
     #ifndef NO_SHA
         case SHA:
-<<<<<<< HEAD
-        {
-            ret = wc_ShaFinal(&hmac->hash.sha, (byte*) hmac->innerHash);
-            if (ret != 0) {
-                return ret;
-            }
-            ret = wc_ShaUpdate(&hmac->hash.sha, (byte*) hmac->opad,
-                                                            SHA_BLOCK_SIZE);
-            if (ret != 0) {
-                return ret;
-            }
-            ret = wc_ShaUpdate(&hmac->hash.sha,
-                                     (byte*) hmac->innerHash, SHA_DIGEST_SIZE);
-            if (ret != 0) {
-                return ret;
-            }
-            ret = wc_ShaFinal(&hmac->hash.sha, hash);
-            if (ret != 0) {
-                return ret;
-            }
-        }
-        break;
-        #endif
-=======
             ret = wc_ShaFinal(&hmac->hash.sha, (byte*)hmac->innerHash);
             if (ret != 0)
                 break;
@@ -723,7 +620,6 @@
             ret = wc_ShaFinal(&hmac->hash.sha, hash);
             break;
     #endif /* !NO_SHA */
->>>>>>> 3ac35ce3
 
     #ifdef WOLFSSL_SHA224
         case SHA224:
