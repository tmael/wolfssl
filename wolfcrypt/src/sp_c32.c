--- conflicted
+++ resolved
@@ -1747,30 +1747,25 @@
     sp_digit* sd;
     int err = MP_OKAY;
 
-<<<<<<< HEAD
-    (void)m;
-
-#if defined(WOLFSSL_SP_SMALL) || defined(WOLFSSL_SMALL_STACK)
-=======
 #if !defined(HAVE_DO178) && (defined(WOLFSSL_SP_SMALL) || defined(WOLFSSL_SMALL_STACK))
->>>>>>> 11681210
     td = (sp_digit*)XMALLOC(sizeof(sp_digit) * (4 * 45 + 3), NULL,
                                                        DYNAMIC_TYPE_TMP_BUFFER);
-    if (td == NULL)
-        err = MEMORY_E;
-#endif
-
-    if (err == MP_OKAY) {
-#if defined(WOLFSSL_SP_SMALL) || defined(WOLFSSL_SMALL_STACK)
+    if (td != NULL) {
         t1 = td;
         t2 = td + 90 + 1;
         sd = t2 + 45 + 1;
-#else
-        t1 = t1d;
-        t2 = t2d;
-        sd = sdd;
-#endif
-
+    }
+    else
+        err = MEMORY_E;
+#else
+    t1 = t1d;
+    t2 = t2d;
+    sd = sdd;
+#endif
+
+    (void)m;
+
+    if (err == MP_OKAY) {
         sp_2048_mul_d_45(sd, d, 1 << 11);
         sp_2048_mul_d_90(t1, a, 1 << 11);
         div = sd[44];
@@ -1878,7 +1873,7 @@
             XMEMCPY(t[1], a, sizeof(sp_digit) * 45);
     }
     if (err == MP_OKAY) {
-        sp_2048_mul_45(t[1], t[1], t[0]);
+        sp_2048_mul_45(t[1], t[1], norm);
         err = sp_2048_mod_45(t[1], t[1], m);
     }
 
@@ -1944,12 +1939,13 @@
         t[0] = td;
         t[1] = &td[45 * 2];
         t[2] = &td[2 * 45 * 2];
-    }
-#endif
-
-    if (err == MP_OKAY) {
         norm = t[0];
-
+    }
+#else
+    norm = t[0];
+#endif
+
+    if (err == MP_OKAY) {
         sp_2048_mont_setup(m, &mp);
         sp_2048_mont_norm_45(norm, m);
 
@@ -2027,12 +2023,13 @@
     if (err == MP_OKAY) {
         for (i=0; i<32; i++)
             t[i] = td + i * 90;
-    }
-#endif
-
-    if (err == MP_OKAY) {
         norm = t[0];
-
+    }
+#else
+    norm = t[0];
+#endif
+
+    if (err == MP_OKAY) {
         sp_2048_mont_setup(m, &mp);
         sp_2048_mont_norm_45(norm, m);
 
@@ -2652,30 +2649,25 @@
     sp_digit* sd;
     int err = MP_OKAY;
 
-<<<<<<< HEAD
-    (void)m;
-
-#if defined(WOLFSSL_SP_SMALL) || defined(WOLFSSL_SMALL_STACK)
-=======
 #if !defined(HAVE_DO178) && (defined(WOLFSSL_SP_SMALL) || defined(WOLFSSL_SMALL_STACK))
->>>>>>> 11681210
     td = (sp_digit*)XMALLOC(sizeof(sp_digit) * (4 * 90 + 3), NULL,
                                                        DYNAMIC_TYPE_TMP_BUFFER);
-    if (td == NULL)
-        err = MEMORY_E;
-#endif
-
-    if (err == MP_OKAY) {
-#if defined(WOLFSSL_SP_SMALL) || defined(WOLFSSL_SMALL_STACK)
+    if (td != NULL) {
         t1 = td;
         t2 = td + 180 + 1;
         sd = t2 + 90 + 1;
-#else
-        t1 = t1d;
-        t2 = t2d;
-        sd = sdd;
-#endif
-
+    }
+    else
+        err = MEMORY_E;
+#else
+    t1 = t1d;
+    t2 = t2d;
+    sd = sdd;
+#endif
+
+    (void)m;
+
+    if (err == MP_OKAY) {
         sp_2048_mul_d_90(sd, d, 1 << 22);
         sp_2048_mul_d_180(t1, a, 1 << 22);
         div = sd[89];
@@ -2785,7 +2777,7 @@
             XMEMCPY(t[1], a, sizeof(sp_digit) * 90);
     }
     if (err == MP_OKAY) {
-        sp_2048_mul_90(t[1], t[1], t[0]);
+        sp_2048_mul_90(t[1], t[1], norm);
         err = sp_2048_mod_90(t[1], t[1], m);
     }
 
@@ -2851,12 +2843,13 @@
         t[0] = td;
         t[1] = &td[90 * 2];
         t[2] = &td[2 * 90 * 2];
-    }
-#endif
-
-    if (err == MP_OKAY) {
         norm = t[0];
-
+    }
+#else
+    norm = t[0];
+#endif
+
+    if (err == MP_OKAY) {
         sp_2048_mont_setup(m, &mp);
         sp_2048_mont_norm_90(norm, m);
 
@@ -2934,12 +2927,13 @@
     if (err == MP_OKAY) {
         for (i=0; i<32; i++)
             t[i] = td + i * 180;
-    }
-#endif
-
-    if (err == MP_OKAY) {
         norm = t[0];
-
+    }
+#else
+    norm = t[0];
+#endif
+
+    if (err == MP_OKAY) {
         sp_2048_mont_setup(m, &mp);
         sp_2048_mont_norm_90(norm, m);
 
@@ -3434,7 +3428,7 @@
     }
     if (err == MP_OKAY) {
         sp_2048_sub_45(tmpa, tmpa, tmpb);
-        sp_2048_mask_45(tmp, p, 0 - ((sp_int_digit)tmpa[44] >> 31));
+        sp_2048_mask_45(tmp, p, tmpa[44] >> 31);
         sp_2048_add_45(tmpa, tmpa, tmp);
 
         sp_2048_from_mp(qi, 45, qim);
@@ -3487,7 +3481,7 @@
 
     if (err == MP_OKAY) {
         sp_2048_sub_45(tmpa, tmpa, tmpb);
-        sp_2048_mask_45(tmp, p, 0 - ((sp_int_digit)tmpa[44] >> 31));
+        sp_2048_mask_45(tmp, p, tmpa[44] >> 31);
         sp_2048_add_45(tmpa, tmpa, tmp);
         sp_2048_mul_45(tmpa, tmpa, qi);
         err = sp_2048_mod_45(tmpa, tmpa, p);
@@ -3704,80 +3698,9 @@
  * a  Byte array.
  * n  Number of bytes in array to read.
  */
-<<<<<<< HEAD
-static int sp_2048_mod_exp_2_90(sp_digit* r, const sp_digit* e, int bits, const sp_digit* m)
-{
-#ifndef WOLFSSL_SMALL_STACK
-    sp_digit nd[180];
-    sp_digit td[91];
-#else
-    sp_digit* td;
-#endif
-    sp_digit* norm;
-    sp_digit* tmp;
-    sp_digit mp = 1;
-    sp_digit n, o;
-    int i;
-    int c, y;
-    int err = MP_OKAY;
-
-#ifdef WOLFSSL_SMALL_STACK
-    td = (sp_digit*)XMALLOC(sizeof(sp_digit) * 271, NULL,
-                            DYNAMIC_TYPE_TMP_BUFFER);
-    if (td == NULL)
-        err = MEMORY_E;
-#endif
-
-    if (err == MP_OKAY) {
-#ifdef WOLFSSL_SMALL_STACK
-        norm = td;
-        tmp  = td + 180;
-#else
-        norm = nd;
-        tmp  = td;
-#endif
-
-        XMEMSET(td, 0, sizeof(td));
-        sp_2048_mont_setup(m, &mp);
-        sp_2048_mont_norm_90(norm, m);
-
-        bits = ((bits + 3) / 4) * 4;
-        i = ((bits + 22) / 23) - 1;
-        c = bits % 23;
-        if (c == 0)
-            c = 23;
-        if (i < 90)
-            n = e[i--] << (32 - c);
-        else {
-            n = 0;
-            i--;
-        }
-        if (c < 4) {
-            n |= e[i--] << (9 - c);
-            c += 23;
-        }
-        y = (n >> 28) & 0xf;
-        n <<= 4;
-        c -= 4;
-        sp_2048_lshift_90(r, norm, y);
-        for (; i>=0 || c>=4; ) {
-            if (c < 4) {
-                n |= e[i--] << (9 - c);
-                c += 23;
-            }
-            y = (n >> 28) & 0xf;
-            n <<= 4;
-            c -= 4;
-
-            sp_2048_mont_sqr_90(r, r, m, mp);
-            sp_2048_mont_sqr_90(r, r, m, mp);
-            sp_2048_mont_sqr_90(r, r, m, mp);
-            sp_2048_mont_sqr_90(r, r, m, mp);
-=======
 static void sp_3072_from_bin(sp_digit* r, int max, const byte* a, int n)
 {
     int i, j = 0, s = 0;
->>>>>>> 11681210
 
     r[0] = 0;
     for (i = n-1; i >= 0; i--) {
@@ -3803,7 +3726,7 @@
  * r  A single precision integer.
  * a  A multi-precision integer.
  */
-static void sp_3072_from_mp(sp_digit* r, int max, mp_int* a)
+static void sp_3072_from_mp(sp_digit* r, int max, const mp_int* a)
 {
 #if DIGIT_BIT == 23
     int j;
@@ -3877,217 +3800,6 @@
 {
     int i, j, s = 0, b;
 
-<<<<<<< HEAD
-    if (mp_count_bits(base) > 1024 || expBits > 1024 ||
-                                                   mp_count_bits(mod) != 1024) {
-        err = MP_READ_E;
-    }
-
-    if (err == MP_OKAY) {
-        d = (sp_digit*)XMALLOC(sizeof(*d) * 45 * 4, NULL, DYNAMIC_TYPE_DH);
-        if (d == NULL)
-            err = MEMORY_E;
-    }
-
-    if (err == MP_OKAY) {
-        b = d;
-        e = b + 45 * 2;
-        m = e + 45;
-        r = b;
-
-        sp_2048_from_mp(b, 45, base);
-        sp_2048_from_mp(e, 45, exp);
-        sp_2048_from_mp(m, 45, mod);
-
-        err = sp_2048_mod_exp_45(r, b, e, mp_count_bits(exp), m, 0);
-    }
-
-    if (err == MP_OKAY) {
-        XMEMSET(r + 45, 0, sizeof(*r) * 45);
-        err = sp_2048_to_mp(r, res);
-    }
-
-    if (d != NULL) {
-        XMEMSET(e, 0, sizeof(sp_digit) * 45);
-        XFREE(d, NULL, DYNAMIC_TYPE_DH);
-    }
-    return err;
-#else
-#ifndef WOLFSSL_SMALL_STACK
-    sp_digit bd[90], ed[45], md[45];
-#else
-    sp_digit* d = NULL;
-#endif
-    sp_digit* b;
-    sp_digit* e;
-    sp_digit* m;
-    sp_digit* r;
-    int err = MP_OKAY;
-    int expBits = mp_count_bits(exp);
-
-    if (mp_count_bits(base) > 1024 || expBits > 1024 ||
-                                                   mp_count_bits(mod) != 1024) {
-        err = MP_READ_E;
-    }
-
-#ifdef WOLFSSL_SMALL_STACK
-    if (err == MP_OKAY) {
-        d = (sp_digit*)XMALLOC(sizeof(*d) * 45 * 4, NULL, DYNAMIC_TYPE_DH);
-        if (d == NULL)
-            err = MEMORY_E;
-    }
-
-    if (err == MP_OKAY) {
-        b = d;
-        e = b + 45 * 2;
-        m = e + 45;
-        r = b;
-    }
-#else
-    r = b = bd;
-    e = ed;
-    m = md;
-#endif
-
-    if (err == MP_OKAY) {
-        sp_2048_from_mp(b, 45, base);
-        sp_2048_from_mp(e, 45, exp);
-        sp_2048_from_mp(m, 45, mod);
-
-        err = sp_2048_mod_exp_45(r, b, e, expBits, m, 0);
-    }
-
-    if (err == MP_OKAY) {
-        XMEMSET(r + 45, 0, sizeof(*r) * 45);
-        err = sp_2048_to_mp(r, res);
-    }
-
-    XMEMSET(e, 0, sizeof(sp_digit) * 45);
-
-#ifdef WOLFSSL_SMALL_STACK
-    if (d != NULL)
-        XFREE(d, NULL, DYNAMIC_TYPE_DH);
-#endif
-
-    return err;
-#endif
-}
-
-#endif /* WOLFSSL_HAVE_SP_DH || (WOLFSSL_HAVE_SP_RSA && !WOLFSSL_RSA_PUBLIC_ONLY) */
-
-#endif /* !WOLFSSL_SP_NO_2048 */
-
-#ifndef WOLFSSL_SP_NO_3072
-/* Read big endian unsigned byte aray into r.
- *
- * r  A single precision integer.
- * a  Byte array.
- * n  Number of bytes in array to read.
- */
-static void sp_3072_from_bin(sp_digit* r, int max, const byte* a, int n)
-{
-    int i, j = 0, s = 0;
-
-    r[0] = 0;
-    for (i = n-1; i >= 0; i--) {
-        r[j] |= ((sp_digit)a[i]) << s;
-        if (s >= 15) {
-            r[j] &= 0x7fffff;
-            s = 23 - s;
-            if (j + 1 >= max)
-                break;
-            r[++j] = a[i] >> s;
-            s = 8 - s;
-        }
-        else
-            s += 8;
-    }
-
-    for (j++; j < max; j++)
-        r[j] = 0;
-}
-
-/* Convert an mp_int to an array of sp_digit.
- *
- * r  A single precision integer.
- * a  A multi-precision integer.
- */
-static void sp_3072_from_mp(sp_digit* r, int max, const mp_int* a)
-{
-#if DIGIT_BIT == 23
-    int j;
-
-    XMEMCPY(r, a->dp, sizeof(sp_digit) * a->used);
-
-    for (j = a->used; j < max; j++)
-        r[j] = 0;
-#elif DIGIT_BIT > 23
-    int i, j = 0, s = 0;
-
-    r[0] = 0;
-    for (i = 0; i < a->used && j < max; i++) {
-        r[j] |= a->dp[i] << s;
-        r[j] &= 0x7fffff;
-        s = 23 - s;
-        if (j + 1 >= max)
-            break;
-        r[++j] = (sp_digit)(a->dp[i] >> s);
-        while (s + 23 <= DIGIT_BIT) {
-            s += 23;
-            r[j] &= 0x7fffff;
-            if (j + 1 >= max)
-                break;
-            if (s < DIGIT_BIT)
-                r[++j] = (sp_digit)(a->dp[i] >> s);
-            else
-                r[++j] = 0;
-        }
-        s = DIGIT_BIT - s;
-    }
-
-    for (j++; j < max; j++)
-        r[j] = 0;
-#else
-    int i, j = 0, s = 0;
-
-    r[0] = 0;
-    for (i = 0; i < a->used && j < max; i++) {
-        r[j] |= ((sp_digit)a->dp[i]) << s;
-        if (s + DIGIT_BIT >= 23) {
-            r[j] &= 0x7fffff;
-            if (j + 1 >= max)
-                break;
-            s = 23 - s;
-            if (s == DIGIT_BIT) {
-                r[++j] = 0;
-                s = 0;
-            }
-            else {
-                r[++j] = a->dp[i] >> s;
-                s = DIGIT_BIT - s;
-            }
-        }
-        else
-            s += DIGIT_BIT;
-    }
-
-    for (j++; j < max; j++)
-        r[j] = 0;
-#endif
-}
-
-/* Write r as big endian to byte aray.
- * Fixed length number of bytes written: 384
- *
- * r  A single precision integer.
- * a  Byte array.
- */
-static void sp_3072_to_bin(sp_digit* r, byte* a)
-{
-    int i, j, s = 0, b;
-
-=======
->>>>>>> 11681210
     for (i=0; i<133; i++) {
         r[i+1] += r[i] >> 23;
         r[i] &= 0x7fffff;
@@ -5076,28 +4788,23 @@
     sp_digit* t2;
     int err = MP_OKAY;
 
-<<<<<<< HEAD
-    (void)m;
-
-#if defined(WOLFSSL_SP_SMALL) || defined(WOLFSSL_SMALL_STACK)
-=======
 #if !defined(HAVE_DO178) && (defined(WOLFSSL_SP_SMALL) || defined(WOLFSSL_SMALL_STACK))
->>>>>>> 11681210
     td = (sp_digit*)XMALLOC(sizeof(sp_digit) * (3 * 67 + 1), NULL,
                                                        DYNAMIC_TYPE_TMP_BUFFER);
-    if (td == NULL)
-        err = MEMORY_E;
-#endif
-
-    if (err == MP_OKAY) {
-#if defined(WOLFSSL_SP_SMALL) || defined(WOLFSSL_SMALL_STACK)
+    if (td != NULL) {
         t1 = td;
         t2 = td + 2 * 67;
-#else
-        t1 = t1d;
-        t2 = t2d;
-#endif
-
+    }
+    else
+        err = MEMORY_E;
+#else
+    t1 = t1d;
+    t2 = t2d;
+#endif
+
+    (void)m;
+
+    if (err == MP_OKAY) {
         div = d[66];
         XMEMCPY(t1, a, sizeof(*t1) * 2 * 67);
         for (i=66; i>=0; i--) {
@@ -5201,7 +4908,7 @@
             XMEMCPY(t[1], a, sizeof(sp_digit) * 67);
     }
     if (err == MP_OKAY) {
-        sp_3072_mul_67(t[1], t[1], t[0]);
+        sp_3072_mul_67(t[1], t[1], norm);
         err = sp_3072_mod_67(t[1], t[1], m);
     }
 
@@ -5267,12 +4974,13 @@
         t[0] = td;
         t[1] = &td[67 * 2];
         t[2] = &td[2 * 67 * 2];
-    }
-#endif
-
-    if (err == MP_OKAY) {
         norm = t[0];
-
+    }
+#else
+    norm = t[0];
+#endif
+
+    if (err == MP_OKAY) {
         sp_3072_mont_setup(m, &mp);
         sp_3072_mont_norm_67(norm, m);
 
@@ -5350,12 +5058,13 @@
     if (err == MP_OKAY) {
         for (i=0; i<32; i++)
             t[i] = td + i * 134;
-    }
-#endif
-
-    if (err == MP_OKAY) {
         norm = t[0];
-
+    }
+#else
+    norm = t[0];
+#endif
+
+    if (err == MP_OKAY) {
         sp_3072_mont_setup(m, &mp);
         sp_3072_mont_norm_67(norm, m);
 
@@ -6011,30 +5720,25 @@
     sp_digit* sd;
     int err = MP_OKAY;
 
-<<<<<<< HEAD
-    (void)m;
-
-#if defined(WOLFSSL_SP_SMALL) || defined(WOLFSSL_SMALL_STACK)
-=======
 #if !defined(HAVE_DO178) && (defined(WOLFSSL_SP_SMALL) || defined(WOLFSSL_SMALL_STACK))
->>>>>>> 11681210
     td = (sp_digit*)XMALLOC(sizeof(sp_digit) * (4 * 134 + 3), NULL,
                                                        DYNAMIC_TYPE_TMP_BUFFER);
-    if (td == NULL)
-        err = MEMORY_E;
-#endif
-
-    if (err == MP_OKAY) {
-#if defined(WOLFSSL_SP_SMALL) || defined(WOLFSSL_SMALL_STACK)
+    if (td != NULL) {
         t1 = td;
         t2 = td + 268 + 1;
         sd = t2 + 134 + 1;
-#else
-        t1 = t1d;
-        t2 = t2d;
-        sd = sdd;
-#endif
-
+    }
+    else
+        err = MEMORY_E;
+#else
+    t1 = t1d;
+    t2 = t2d;
+    sd = sdd;
+#endif
+
+    (void)m;
+
+    if (err == MP_OKAY) {
         sp_3072_mul_d_134(sd, d, 1 << 10);
         sp_3072_mul_d_268(t1, a, 1 << 10);
         div = sd[133];
@@ -6144,7 +5848,7 @@
             XMEMCPY(t[1], a, sizeof(sp_digit) * 134);
     }
     if (err == MP_OKAY) {
-        sp_3072_mul_134(t[1], t[1], t[0]);
+        sp_3072_mul_134(t[1], t[1], norm);
         err = sp_3072_mod_134(t[1], t[1], m);
     }
 
@@ -6210,12 +5914,13 @@
         t[0] = td;
         t[1] = &td[134 * 2];
         t[2] = &td[2 * 134 * 2];
-    }
-#endif
-
-    if (err == MP_OKAY) {
         norm = t[0];
-
+    }
+#else
+    norm = t[0];
+#endif
+
+    if (err == MP_OKAY) {
         sp_3072_mont_setup(m, &mp);
         sp_3072_mont_norm_134(norm, m);
 
@@ -6293,12 +5998,13 @@
     if (err == MP_OKAY) {
         for (i=0; i<32; i++)
             t[i] = td + i * 268;
-    }
-#endif
-
-    if (err == MP_OKAY) {
         norm = t[0];
-
+    }
+#else
+    norm = t[0];
+#endif
+
+    if (err == MP_OKAY) {
         sp_3072_mont_setup(m, &mp);
         sp_3072_mont_norm_134(norm, m);
 
@@ -6791,7 +6497,7 @@
     }
     if (err == MP_OKAY) {
         sp_3072_sub_67(tmpa, tmpa, tmpb);
-        sp_3072_mask_67(tmp, p, 0 - ((sp_int_digit)tmpa[66] >> 31));
+        sp_3072_mask_67(tmp, p, tmpa[66] >> 31);
         sp_3072_add_67(tmpa, tmpa, tmp);
 
         sp_3072_from_mp(qi, 67, qim);
@@ -6844,7 +6550,7 @@
 
     if (err == MP_OKAY) {
         sp_3072_sub_67(tmpa, tmpa, tmpb);
-        sp_3072_mask_67(tmp, p, 0 - ((sp_int_digit)tmpa[66] >> 31));
+        sp_3072_mask_67(tmp, p, tmpa[66] >> 31);
         sp_3072_add_67(tmpa, tmpa, tmp);
         sp_3072_mul_67(tmpa, tmpa, qi);
         err = sp_3072_mod_67(tmpa, tmpa, p);
@@ -7050,5368 +6756,11 @@
 #endif
 }
 
-<<<<<<< HEAD
-#ifdef WOLFSSL_HAVE_SP_DH
-
-#ifdef HAVE_FFDHE_3072
-SP_NOINLINE static void sp_3072_lshift_134(sp_digit* r, sp_digit* a, byte n)
-{
-#ifdef WOLFSSL_SP_SMALL
-    int i;
-
-    r[134] = a[133] >> (23 - n);
-    for (i=133; i>0; i--)
-        r[i] = ((a[i] << n) | (a[i-1] >> (23 - n))) & 0x7fffff;
-#else
-    r[134] = a[133] >> (23 - n);
-    r[133] = ((a[133] << n) | (a[132] >> (23 - n))) & 0x7fffff;
-    r[132] = ((a[132] << n) | (a[131] >> (23 - n))) & 0x7fffff;
-    r[131] = ((a[131] << n) | (a[130] >> (23 - n))) & 0x7fffff;
-    r[130] = ((a[130] << n) | (a[129] >> (23 - n))) & 0x7fffff;
-    r[129] = ((a[129] << n) | (a[128] >> (23 - n))) & 0x7fffff;
-    r[128] = ((a[128] << n) | (a[127] >> (23 - n))) & 0x7fffff;
-    r[127] = ((a[127] << n) | (a[126] >> (23 - n))) & 0x7fffff;
-    r[126] = ((a[126] << n) | (a[125] >> (23 - n))) & 0x7fffff;
-    r[125] = ((a[125] << n) | (a[124] >> (23 - n))) & 0x7fffff;
-    r[124] = ((a[124] << n) | (a[123] >> (23 - n))) & 0x7fffff;
-    r[123] = ((a[123] << n) | (a[122] >> (23 - n))) & 0x7fffff;
-    r[122] = ((a[122] << n) | (a[121] >> (23 - n))) & 0x7fffff;
-    r[121] = ((a[121] << n) | (a[120] >> (23 - n))) & 0x7fffff;
-    r[120] = ((a[120] << n) | (a[119] >> (23 - n))) & 0x7fffff;
-    r[119] = ((a[119] << n) | (a[118] >> (23 - n))) & 0x7fffff;
-    r[118] = ((a[118] << n) | (a[117] >> (23 - n))) & 0x7fffff;
-    r[117] = ((a[117] << n) | (a[116] >> (23 - n))) & 0x7fffff;
-    r[116] = ((a[116] << n) | (a[115] >> (23 - n))) & 0x7fffff;
-    r[115] = ((a[115] << n) | (a[114] >> (23 - n))) & 0x7fffff;
-    r[114] = ((a[114] << n) | (a[113] >> (23 - n))) & 0x7fffff;
-    r[113] = ((a[113] << n) | (a[112] >> (23 - n))) & 0x7fffff;
-    r[112] = ((a[112] << n) | (a[111] >> (23 - n))) & 0x7fffff;
-    r[111] = ((a[111] << n) | (a[110] >> (23 - n))) & 0x7fffff;
-    r[110] = ((a[110] << n) | (a[109] >> (23 - n))) & 0x7fffff;
-    r[109] = ((a[109] << n) | (a[108] >> (23 - n))) & 0x7fffff;
-    r[108] = ((a[108] << n) | (a[107] >> (23 - n))) & 0x7fffff;
-    r[107] = ((a[107] << n) | (a[106] >> (23 - n))) & 0x7fffff;
-    r[106] = ((a[106] << n) | (a[105] >> (23 - n))) & 0x7fffff;
-    r[105] = ((a[105] << n) | (a[104] >> (23 - n))) & 0x7fffff;
-    r[104] = ((a[104] << n) | (a[103] >> (23 - n))) & 0x7fffff;
-    r[103] = ((a[103] << n) | (a[102] >> (23 - n))) & 0x7fffff;
-    r[102] = ((a[102] << n) | (a[101] >> (23 - n))) & 0x7fffff;
-    r[101] = ((a[101] << n) | (a[100] >> (23 - n))) & 0x7fffff;
-    r[100] = ((a[100] << n) | (a[99] >> (23 - n))) & 0x7fffff;
-    r[99] = ((a[99] << n) | (a[98] >> (23 - n))) & 0x7fffff;
-    r[98] = ((a[98] << n) | (a[97] >> (23 - n))) & 0x7fffff;
-    r[97] = ((a[97] << n) | (a[96] >> (23 - n))) & 0x7fffff;
-    r[96] = ((a[96] << n) | (a[95] >> (23 - n))) & 0x7fffff;
-    r[95] = ((a[95] << n) | (a[94] >> (23 - n))) & 0x7fffff;
-    r[94] = ((a[94] << n) | (a[93] >> (23 - n))) & 0x7fffff;
-    r[93] = ((a[93] << n) | (a[92] >> (23 - n))) & 0x7fffff;
-    r[92] = ((a[92] << n) | (a[91] >> (23 - n))) & 0x7fffff;
-    r[91] = ((a[91] << n) | (a[90] >> (23 - n))) & 0x7fffff;
-    r[90] = ((a[90] << n) | (a[89] >> (23 - n))) & 0x7fffff;
-    r[89] = ((a[89] << n) | (a[88] >> (23 - n))) & 0x7fffff;
-    r[88] = ((a[88] << n) | (a[87] >> (23 - n))) & 0x7fffff;
-    r[87] = ((a[87] << n) | (a[86] >> (23 - n))) & 0x7fffff;
-    r[86] = ((a[86] << n) | (a[85] >> (23 - n))) & 0x7fffff;
-    r[85] = ((a[85] << n) | (a[84] >> (23 - n))) & 0x7fffff;
-    r[84] = ((a[84] << n) | (a[83] >> (23 - n))) & 0x7fffff;
-    r[83] = ((a[83] << n) | (a[82] >> (23 - n))) & 0x7fffff;
-    r[82] = ((a[82] << n) | (a[81] >> (23 - n))) & 0x7fffff;
-    r[81] = ((a[81] << n) | (a[80] >> (23 - n))) & 0x7fffff;
-    r[80] = ((a[80] << n) | (a[79] >> (23 - n))) & 0x7fffff;
-    r[79] = ((a[79] << n) | (a[78] >> (23 - n))) & 0x7fffff;
-    r[78] = ((a[78] << n) | (a[77] >> (23 - n))) & 0x7fffff;
-    r[77] = ((a[77] << n) | (a[76] >> (23 - n))) & 0x7fffff;
-    r[76] = ((a[76] << n) | (a[75] >> (23 - n))) & 0x7fffff;
-    r[75] = ((a[75] << n) | (a[74] >> (23 - n))) & 0x7fffff;
-    r[74] = ((a[74] << n) | (a[73] >> (23 - n))) & 0x7fffff;
-    r[73] = ((a[73] << n) | (a[72] >> (23 - n))) & 0x7fffff;
-    r[72] = ((a[72] << n) | (a[71] >> (23 - n))) & 0x7fffff;
-    r[71] = ((a[71] << n) | (a[70] >> (23 - n))) & 0x7fffff;
-    r[70] = ((a[70] << n) | (a[69] >> (23 - n))) & 0x7fffff;
-    r[69] = ((a[69] << n) | (a[68] >> (23 - n))) & 0x7fffff;
-    r[68] = ((a[68] << n) | (a[67] >> (23 - n))) & 0x7fffff;
-    r[67] = ((a[67] << n) | (a[66] >> (23 - n))) & 0x7fffff;
-    r[66] = ((a[66] << n) | (a[65] >> (23 - n))) & 0x7fffff;
-    r[65] = ((a[65] << n) | (a[64] >> (23 - n))) & 0x7fffff;
-    r[64] = ((a[64] << n) | (a[63] >> (23 - n))) & 0x7fffff;
-    r[63] = ((a[63] << n) | (a[62] >> (23 - n))) & 0x7fffff;
-    r[62] = ((a[62] << n) | (a[61] >> (23 - n))) & 0x7fffff;
-    r[61] = ((a[61] << n) | (a[60] >> (23 - n))) & 0x7fffff;
-    r[60] = ((a[60] << n) | (a[59] >> (23 - n))) & 0x7fffff;
-    r[59] = ((a[59] << n) | (a[58] >> (23 - n))) & 0x7fffff;
-    r[58] = ((a[58] << n) | (a[57] >> (23 - n))) & 0x7fffff;
-    r[57] = ((a[57] << n) | (a[56] >> (23 - n))) & 0x7fffff;
-    r[56] = ((a[56] << n) | (a[55] >> (23 - n))) & 0x7fffff;
-    r[55] = ((a[55] << n) | (a[54] >> (23 - n))) & 0x7fffff;
-    r[54] = ((a[54] << n) | (a[53] >> (23 - n))) & 0x7fffff;
-    r[53] = ((a[53] << n) | (a[52] >> (23 - n))) & 0x7fffff;
-    r[52] = ((a[52] << n) | (a[51] >> (23 - n))) & 0x7fffff;
-    r[51] = ((a[51] << n) | (a[50] >> (23 - n))) & 0x7fffff;
-    r[50] = ((a[50] << n) | (a[49] >> (23 - n))) & 0x7fffff;
-    r[49] = ((a[49] << n) | (a[48] >> (23 - n))) & 0x7fffff;
-    r[48] = ((a[48] << n) | (a[47] >> (23 - n))) & 0x7fffff;
-    r[47] = ((a[47] << n) | (a[46] >> (23 - n))) & 0x7fffff;
-    r[46] = ((a[46] << n) | (a[45] >> (23 - n))) & 0x7fffff;
-    r[45] = ((a[45] << n) | (a[44] >> (23 - n))) & 0x7fffff;
-    r[44] = ((a[44] << n) | (a[43] >> (23 - n))) & 0x7fffff;
-    r[43] = ((a[43] << n) | (a[42] >> (23 - n))) & 0x7fffff;
-    r[42] = ((a[42] << n) | (a[41] >> (23 - n))) & 0x7fffff;
-    r[41] = ((a[41] << n) | (a[40] >> (23 - n))) & 0x7fffff;
-    r[40] = ((a[40] << n) | (a[39] >> (23 - n))) & 0x7fffff;
-    r[39] = ((a[39] << n) | (a[38] >> (23 - n))) & 0x7fffff;
-    r[38] = ((a[38] << n) | (a[37] >> (23 - n))) & 0x7fffff;
-    r[37] = ((a[37] << n) | (a[36] >> (23 - n))) & 0x7fffff;
-    r[36] = ((a[36] << n) | (a[35] >> (23 - n))) & 0x7fffff;
-    r[35] = ((a[35] << n) | (a[34] >> (23 - n))) & 0x7fffff;
-    r[34] = ((a[34] << n) | (a[33] >> (23 - n))) & 0x7fffff;
-    r[33] = ((a[33] << n) | (a[32] >> (23 - n))) & 0x7fffff;
-    r[32] = ((a[32] << n) | (a[31] >> (23 - n))) & 0x7fffff;
-    r[31] = ((a[31] << n) | (a[30] >> (23 - n))) & 0x7fffff;
-    r[30] = ((a[30] << n) | (a[29] >> (23 - n))) & 0x7fffff;
-    r[29] = ((a[29] << n) | (a[28] >> (23 - n))) & 0x7fffff;
-    r[28] = ((a[28] << n) | (a[27] >> (23 - n))) & 0x7fffff;
-    r[27] = ((a[27] << n) | (a[26] >> (23 - n))) & 0x7fffff;
-    r[26] = ((a[26] << n) | (a[25] >> (23 - n))) & 0x7fffff;
-    r[25] = ((a[25] << n) | (a[24] >> (23 - n))) & 0x7fffff;
-    r[24] = ((a[24] << n) | (a[23] >> (23 - n))) & 0x7fffff;
-    r[23] = ((a[23] << n) | (a[22] >> (23 - n))) & 0x7fffff;
-    r[22] = ((a[22] << n) | (a[21] >> (23 - n))) & 0x7fffff;
-    r[21] = ((a[21] << n) | (a[20] >> (23 - n))) & 0x7fffff;
-    r[20] = ((a[20] << n) | (a[19] >> (23 - n))) & 0x7fffff;
-    r[19] = ((a[19] << n) | (a[18] >> (23 - n))) & 0x7fffff;
-    r[18] = ((a[18] << n) | (a[17] >> (23 - n))) & 0x7fffff;
-    r[17] = ((a[17] << n) | (a[16] >> (23 - n))) & 0x7fffff;
-    r[16] = ((a[16] << n) | (a[15] >> (23 - n))) & 0x7fffff;
-    r[15] = ((a[15] << n) | (a[14] >> (23 - n))) & 0x7fffff;
-    r[14] = ((a[14] << n) | (a[13] >> (23 - n))) & 0x7fffff;
-    r[13] = ((a[13] << n) | (a[12] >> (23 - n))) & 0x7fffff;
-    r[12] = ((a[12] << n) | (a[11] >> (23 - n))) & 0x7fffff;
-    r[11] = ((a[11] << n) | (a[10] >> (23 - n))) & 0x7fffff;
-    r[10] = ((a[10] << n) | (a[9] >> (23 - n))) & 0x7fffff;
-    r[9] = ((a[9] << n) | (a[8] >> (23 - n))) & 0x7fffff;
-    r[8] = ((a[8] << n) | (a[7] >> (23 - n))) & 0x7fffff;
-    r[7] = ((a[7] << n) | (a[6] >> (23 - n))) & 0x7fffff;
-    r[6] = ((a[6] << n) | (a[5] >> (23 - n))) & 0x7fffff;
-    r[5] = ((a[5] << n) | (a[4] >> (23 - n))) & 0x7fffff;
-    r[4] = ((a[4] << n) | (a[3] >> (23 - n))) & 0x7fffff;
-    r[3] = ((a[3] << n) | (a[2] >> (23 - n))) & 0x7fffff;
-    r[2] = ((a[2] << n) | (a[1] >> (23 - n))) & 0x7fffff;
-    r[1] = ((a[1] << n) | (a[0] >> (23 - n))) & 0x7fffff;
-#endif
-    r[0] = (a[0] << n) & 0x7fffff;
-}
-
-/* Modular exponentiate 2 to the e mod m. (r = 2^e mod m)
- *
- * r     A single precision number that is the result of the operation.
- * e     A single precision number that is the exponent.
- * bits  The number of bits in the exponent.
- * m     A single precision number that is the modulus.
- * returns 0 on success and MEMORY_E on dynamic memory allocation failure.
- */
-static int sp_3072_mod_exp_2_134(sp_digit* r, const sp_digit* e, int bits, const sp_digit* m)
-{
-#ifndef WOLFSSL_SMALL_STACK
-    sp_digit nd[268];
-    sp_digit td[135];
-#else
-    sp_digit* td;
-#endif
-    sp_digit* norm;
-    sp_digit* tmp;
-    sp_digit mp = 1;
-    sp_digit n, o;
-    int i;
-    int c, y;
-    int err = MP_OKAY;
-
-#ifdef WOLFSSL_SMALL_STACK
-    td = (sp_digit*)XMALLOC(sizeof(sp_digit) * 403, NULL,
-                            DYNAMIC_TYPE_TMP_BUFFER);
-    if (td == NULL)
-        err = MEMORY_E;
-#endif
-
-    if (err == MP_OKAY) {
-#ifdef WOLFSSL_SMALL_STACK
-        norm = td;
-        tmp  = td + 268;
-#else
-        norm = nd;
-        tmp  = td;
-#endif
-
-        XMEMSET(td, 0, sizeof(td));
-        sp_3072_mont_setup(m, &mp);
-        sp_3072_mont_norm_134(norm, m);
-
-        bits = ((bits + 3) / 4) * 4;
-        i = ((bits + 22) / 23) - 1;
-        c = bits % 23;
-        if (c == 0)
-            c = 23;
-        if (i < 134)
-            n = e[i--] << (32 - c);
-        else {
-            n = 0;
-            i--;
-        }
-        if (c < 4) {
-            n |= e[i--] << (9 - c);
-            c += 23;
-        }
-        y = (n >> 28) & 0xf;
-        n <<= 4;
-        c -= 4;
-        sp_3072_lshift_134(r, norm, y);
-        for (; i>=0 || c>=4; ) {
-            if (c < 4) {
-                n |= e[i--] << (9 - c);
-                c += 23;
-            }
-            y = (n >> 28) & 0xf;
-            n <<= 4;
-            c -= 4;
-
-            sp_3072_mont_sqr_134(r, r, m, mp);
-            sp_3072_mont_sqr_134(r, r, m, mp);
-            sp_3072_mont_sqr_134(r, r, m, mp);
-            sp_3072_mont_sqr_134(r, r, m, mp);
-
-            sp_3072_lshift_134(r, r, y);
-            sp_3072_mul_d_134(tmp, norm, (r[134] << 10) + (r[133] >> 13));
-            r[134] = 0;
-            r[133] &= 0x1fffL;
-            sp_3072_add_134(r, r, tmp);
-            sp_3072_norm_134(r);
-            o = sp_3072_cmp_134(r, m);
-            sp_3072_cond_sub_134(r, r, m, (o < 0) - 1);
-        }
-
-        sp_3072_mont_reduce_134(r, m, mp);
-        n = sp_3072_cmp_134(r, m);
-        sp_3072_cond_sub_134(r, r, m, (n < 0) - 1);
-    }
-=======
 #endif /* WOLFSSL_HAVE_SP_DH || (WOLFSSL_HAVE_SP_RSA && !WOLFSSL_RSA_PUBLIC_ONLY) */
->>>>>>> 11681210
 
 #endif /* !WOLFSSL_SP_NO_3072 */
 
 #endif /* WOLFSSL_HAVE_SP_RSA || WOLFSSL_HAVE_SP_DH */
-<<<<<<< HEAD
-#ifdef WOLFSSL_HAVE_SP_ECC
-#ifndef WOLFSSL_SP_NO_256
-
-/* Point structure to use. */
-typedef struct sp_point {
-    sp_digit x[2 * 10];
-    sp_digit y[2 * 10];
-    sp_digit z[2 * 10];
-    int infinity;
-} sp_point;
-
-/* The modulus (prime) of the curve P256. */
-static const sp_digit p256_mod[10] = {
-    0x3ffffff,0x3ffffff,0x3ffffff,0x003ffff,0x0000000,0x0000000,0x0000000,
-    0x0000400,0x3ff0000,0x03fffff
-};
-#ifndef WOLFSSL_SP_SMALL
-/* The Montogmery normalizer for modulus of the curve P256. */
-static const sp_digit p256_norm_mod[10] = {
-    0x0000001,0x0000000,0x0000000,0x3fc0000,0x3ffffff,0x3ffffff,0x3ffffff,
-    0x3fffbff,0x000ffff,0x0000000
-};
-#endif /* WOLFSSL_SP_SMALL */
-/* The Montogmery multiplier for modulus of the curve P256. */
-static const sp_digit p256_mp_mod = 0x000001;
-#if defined(WOLFSSL_VALIDATE_ECC_KEYGEN) || defined(HAVE_ECC_SIGN) || \
-                                            defined(HAVE_ECC_VERIFY)
-/* The order of the curve P256. */
-static const sp_digit p256_order[10] = {
-    0x0632551,0x272b0bf,0x1e84f3b,0x2b69c5e,0x3bce6fa,0x3ffffff,0x3ffffff,
-    0x00003ff,0x3ff0000,0x03fffff
-};
-#endif
-/* The order of the curve P256 minus 2. */
-static const sp_digit p256_order2[10] = {
-    0x063254f,0x272b0bf,0x1e84f3b,0x2b69c5e,0x3bce6fa,0x3ffffff,0x3ffffff,
-    0x00003ff,0x3ff0000,0x03fffff
-};
-#if defined(HAVE_ECC_SIGN) || defined(HAVE_ECC_VERIFY)
-/* The Montogmery normalizer for order of the curve P256. */
-static const sp_digit p256_norm_order[10] = {
-    0x39cdaaf,0x18d4f40,0x217b0c4,0x14963a1,0x0431905,0x0000000,0x0000000,
-    0x3fffc00,0x000ffff,0x0000000
-};
-#endif
-#if defined(HAVE_ECC_SIGN) || defined(HAVE_ECC_VERIFY)
-/* The Montogmery multiplier for order of the curve P256. */
-static const sp_digit p256_mp_order = 0x200bc4f;
-#endif
-/* The base point of curve P256. */
-static const sp_point p256_base = {
-    /* X ordinate */
-    {
-        0x098c296,0x04e5176,0x33a0f4a,0x204b7ac,0x277037d,0x0e9103c,0x3ce6e56,
-        0x1091fe2,0x1f2e12c,0x01ac5f4
-    },
-    /* Y ordinate */
-    {
-        0x3bf51f5,0x1901a0d,0x1ececbb,0x15dacc5,0x22bce33,0x303e785,0x27eb4a7,
-        0x1fe6e3b,0x2e2fe1a,0x013f8d0
-    },
-    /* Z ordinate */
-    {
-        0x0000001,0x0000000,0x0000000,0x0000000,0x0000000,0x0000000,0x0000000,
-        0x0000000,0x0000000,0x0000000
-    },
-    /* infinity */
-    0
-};
-#if defined(HAVE_ECC_CHECK_KEY) || defined(HAVE_COMP_KEY)
-static const sp_digit p256_b[10] = {
-    0x3d2604b,0x38f0f89,0x30f63bc,0x2c3314e,0x0651d06,0x1a621af,0x2bbd557,
-    0x24f9ecf,0x1d8aa3a,0x016b18d
-};
-#endif
-
-#if defined(WOLFSSL_SP_SMALL) || defined(WOLFSSL_SMALL_STACK)
-/* Allocate memory for point and return error. */
-#define sp_ecc_point_new(heap, sp, p)                                         \
-    ((p = (sp_point*)XMALLOC(sizeof(sp_point), heap, DYNAMIC_TYPE_ECC))       \
-                                                 == NULL) ? MEMORY_E : MP_OKAY
-#else
-/* Set pointer to data and return no error. */
-#define sp_ecc_point_new(heap, sp, p)   ((p = &sp) == NULL) ? MEMORY_E : MP_OKAY
-#endif
-
-#if defined(WOLFSSL_SP_SMALL) || defined(WOLFSSL_SMALL_STACK)
-/* If valid pointer then clear point data if requested and free data. */
-#define sp_ecc_point_free(p, clear, heap)     \
-    do {                                      \
-        if (p != NULL) {                      \
-            if (clear)                        \
-                XMEMSET(p, 0, sizeof(*p));    \
-            XFREE(p, heap, DYNAMIC_TYPE_ECC); \
-        }                                     \
-    }                                         \
-    while (0)
-#else
-/* Clear point data if requested. */
-#define sp_ecc_point_free(p, clear, heap) \
-    do {                                  \
-        if (clear)                        \
-            XMEMSET(p, 0, sizeof(*p));    \
-    }                                     \
-    while (0)
-#endif
-
-/* Multiply a number by Montogmery normalizer mod modulus (prime).
- *
- * r  The resulting Montgomery form number.
- * a  The number to convert.
- * m  The modulus (prime).
- * returns MEMORY_E when memory allocation fails and MP_OKAY otherwise.
- */
-static int sp_256_mod_mul_norm_10(sp_digit* r, const sp_digit* a, const sp_digit* m)
-{
-#if defined(WOLFSSL_SP_SMALL) || defined(WOLFSSL_SMALL_STACK)
-    int64_t* td;
-#else
-    int64_t td[8];
-    int64_t a32d[8];
-#endif
-    int64_t* t;
-    int64_t* a32;
-    int64_t o;
-    int err = MP_OKAY;
-
-    (void)m;
-
-#if defined(WOLFSSL_SP_SMALL) || defined(WOLFSSL_SMALL_STACK)
-    td = (int64_t*)XMALLOC(sizeof(int64_t) * 2 * 8, NULL, DYNAMIC_TYPE_ECC);
-    if (td == NULL)
-        err = MEMORY_E;
-#endif
-
-    if (err == MP_OKAY) {
-#if defined(WOLFSSL_SP_SMALL) || defined(WOLFSSL_SMALL_STACK)
-        t = td;
-        a32 = td + 8;
-#else
-        t = td;
-        a32 = a32d;
-#endif
-
-        a32[0] = a[0];
-        a32[0] |= a[1] << 26;
-        a32[0] &= 0xffffffff;
-        a32[1] = (sp_digit)(a[1] >> 6);
-        a32[1] |= a[2] << 20;
-        a32[1] &= 0xffffffff;
-        a32[2] = (sp_digit)(a[2] >> 12);
-        a32[2] |= a[3] << 14;
-        a32[2] &= 0xffffffff;
-        a32[3] = (sp_digit)(a[3] >> 18);
-        a32[3] |= a[4] << 8;
-        a32[3] &= 0xffffffff;
-        a32[4] = (sp_digit)(a[4] >> 24);
-        a32[4] |= a[5] << 2;
-        a32[4] |= a[6] << 28;
-        a32[4] &= 0xffffffff;
-        a32[5] = (sp_digit)(a[6] >> 4);
-        a32[5] |= a[7] << 22;
-        a32[5] &= 0xffffffff;
-        a32[6] = (sp_digit)(a[7] >> 10);
-        a32[6] |= a[8] << 16;
-        a32[6] &= 0xffffffff;
-        a32[7] = (sp_digit)(a[8] >> 16);
-        a32[7] |= a[9] << 10;
-        a32[7] &= 0xffffffff;
-
-        /*  1  1  0 -1 -1 -1 -1  0 */
-        t[0] = 0 + a32[0] + a32[1] - a32[3] - a32[4] - a32[5] - a32[6];
-        /*  0  1  1  0 -1 -1 -1 -1 */
-        t[1] = 0 + a32[1] + a32[2] - a32[4] - a32[5] - a32[6] - a32[7];
-        /*  0  0  1  1  0 -1 -1 -1 */
-        t[2] = 0 + a32[2] + a32[3] - a32[5] - a32[6] - a32[7];
-        /* -1 -1  0  2  2  1  0 -1 */
-        t[3] = 0 - a32[0] - a32[1] + 2 * a32[3] + 2 * a32[4] + a32[5] - a32[7];
-        /*  0 -1 -1  0  2  2  1  0 */
-        t[4] = 0 - a32[1] - a32[2] + 2 * a32[4] + 2 * a32[5] + a32[6];
-        /*  0  0 -1 -1  0  2  2  1 */
-        t[5] = 0 - a32[2] - a32[3] + 2 * a32[5] + 2 * a32[6] + a32[7];
-        /* -1 -1  0  0  0  1  3  2 */
-        t[6] = 0 - a32[0] - a32[1] + a32[5] + 3 * a32[6] + 2 * a32[7];
-        /*  1  0 -1 -1 -1 -1  0  3 */
-        t[7] = 0 + a32[0] - a32[2] - a32[3] - a32[4] - a32[5] + 3 * a32[7];
-
-        t[1] += t[0] >> 32; t[0] &= 0xffffffff;
-        t[2] += t[1] >> 32; t[1] &= 0xffffffff;
-        t[3] += t[2] >> 32; t[2] &= 0xffffffff;
-        t[4] += t[3] >> 32; t[3] &= 0xffffffff;
-        t[5] += t[4] >> 32; t[4] &= 0xffffffff;
-        t[6] += t[5] >> 32; t[5] &= 0xffffffff;
-        t[7] += t[6] >> 32; t[6] &= 0xffffffff;
-        o     = t[7] >> 32; t[7] &= 0xffffffff;
-        t[0] += o;
-        t[3] -= o;
-        t[6] -= o;
-        t[7] += o;
-        t[1] += t[0] >> 32; t[0] &= 0xffffffff;
-        t[2] += t[1] >> 32; t[1] &= 0xffffffff;
-        t[3] += t[2] >> 32; t[2] &= 0xffffffff;
-        t[4] += t[3] >> 32; t[3] &= 0xffffffff;
-        t[5] += t[4] >> 32; t[4] &= 0xffffffff;
-        t[6] += t[5] >> 32; t[5] &= 0xffffffff;
-        t[7] += t[6] >> 32; t[6] &= 0xffffffff;
-
-        r[0] = (sp_digit)(t[0]) & 0x3ffffff;
-        r[1] = (sp_digit)(t[0] >> 26);
-        r[1] |= t[1] << 6;
-        r[1] &= 0x3ffffff;
-        r[2] = (sp_digit)(t[1] >> 20);
-        r[2] |= t[2] << 12;
-        r[2] &= 0x3ffffff;
-        r[3] = (sp_digit)(t[2] >> 14);
-        r[3] |= t[3] << 18;
-        r[3] &= 0x3ffffff;
-        r[4] = (sp_digit)(t[3] >> 8);
-        r[4] |= t[4] << 24;
-        r[4] &= 0x3ffffff;
-        r[5] = (sp_digit)(t[4] >> 2) & 0x3ffffff;
-        r[6] = (sp_digit)(t[4] >> 28);
-        r[6] |= t[5] << 4;
-        r[6] &= 0x3ffffff;
-        r[7] = (sp_digit)(t[5] >> 22);
-        r[7] |= t[6] << 10;
-        r[7] &= 0x3ffffff;
-        r[8] = (sp_digit)(t[6] >> 16);
-        r[8] |= t[7] << 16;
-        r[8] &= 0x3ffffff;
-        r[9] = (sp_digit)(t[7] >> 10);
-    }
-
-#if defined(WOLFSSL_SP_SMALL) || defined(WOLFSSL_SMALL_STACK)
-    if (td != NULL)
-        XFREE(td, NULL, DYNAMIC_TYPE_ECC);
-#endif
-
-    return err;
-}
-
-/* Convert an mp_int to an array of sp_digit.
- *
- * r  A single precision integer.
- * a  A multi-precision integer.
- */
-static void sp_256_from_mp(sp_digit* r, int max, const mp_int* a)
-{
-#if DIGIT_BIT == 26
-    int j;
-
-    XMEMCPY(r, a->dp, sizeof(sp_digit) * a->used);
-
-    for (j = a->used; j < max; j++)
-        r[j] = 0;
-#elif DIGIT_BIT > 26
-    int i, j = 0, s = 0;
-
-    r[0] = 0;
-    for (i = 0; i < a->used && j < max; i++) {
-        r[j] |= a->dp[i] << s;
-        r[j] &= 0x3ffffff;
-        s = 26 - s;
-        if (j + 1 >= max)
-            break;
-        r[++j] = (sp_digit)(a->dp[i] >> s);
-        while (s + 26 <= DIGIT_BIT) {
-            s += 26;
-            r[j] &= 0x3ffffff;
-            if (j + 1 >= max)
-                break;
-            if (s < DIGIT_BIT)
-                r[++j] = (sp_digit)(a->dp[i] >> s);
-            else
-                r[++j] = 0;
-        }
-        s = DIGIT_BIT - s;
-    }
-
-    for (j++; j < max; j++)
-        r[j] = 0;
-#else
-    int i, j = 0, s = 0;
-
-    r[0] = 0;
-    for (i = 0; i < a->used && j < max; i++) {
-        r[j] |= ((sp_digit)a->dp[i]) << s;
-        if (s + DIGIT_BIT >= 26) {
-            r[j] &= 0x3ffffff;
-            if (j + 1 >= max)
-                break;
-            s = 26 - s;
-            if (s == DIGIT_BIT) {
-                r[++j] = 0;
-                s = 0;
-            }
-            else {
-                r[++j] = a->dp[i] >> s;
-                s = DIGIT_BIT - s;
-            }
-        }
-        else
-            s += DIGIT_BIT;
-    }
-
-    for (j++; j < max; j++)
-        r[j] = 0;
-#endif
-}
-
-/* Convert a point of type ecc_point to type sp_point.
- *
- * p   Point of type sp_point (result).
- * pm  Point of type ecc_point.
- */
-static void sp_256_point_from_ecc_point_10(sp_point* p, const ecc_point* pm)
-{
-    XMEMSET(p->x, 0, sizeof(p->x));
-    XMEMSET(p->y, 0, sizeof(p->y));
-    XMEMSET(p->z, 0, sizeof(p->z));
-    sp_256_from_mp(p->x, 10, pm->x);
-    sp_256_from_mp(p->y, 10, pm->y);
-    sp_256_from_mp(p->z, 10, pm->z);
-    p->infinity = 0;
-}
-
-/* Convert an array of sp_digit to an mp_int.
- *
- * a  A single precision integer.
- * r  A multi-precision integer.
- */
-static int sp_256_to_mp(const sp_digit* a, mp_int* r)
-{
-    int err;
-
-    err = mp_grow(r, (256 + DIGIT_BIT - 1) / DIGIT_BIT);
-    if (err == MP_OKAY) {
-#if DIGIT_BIT == 26
-        XMEMCPY(r->dp, a, sizeof(sp_digit) * 10);
-        r->used = 10;
-        mp_clamp(r);
-#elif DIGIT_BIT < 26
-        int i, j = 0, s = 0;
-
-        r->dp[0] = 0;
-        for (i = 0; i < 10; i++) {
-            r->dp[j] |= a[i] << s;
-            r->dp[j] &= (1l << DIGIT_BIT) - 1;
-            s = DIGIT_BIT - s;
-            r->dp[++j] = a[i] >> s;
-            while (s + DIGIT_BIT <= 26) {
-                s += DIGIT_BIT;
-                r->dp[j++] &= (1l << DIGIT_BIT) - 1;
-                if (s == SP_WORD_SIZE)
-                    r->dp[j] = 0;
-                else
-                    r->dp[j] = a[i] >> s;
-            }
-            s = 26 - s;
-        }
-        r->used = (256 + DIGIT_BIT - 1) / DIGIT_BIT;
-        mp_clamp(r);
-#else
-        int i, j = 0, s = 0;
-
-        r->dp[0] = 0;
-        for (i = 0; i < 10; i++) {
-            r->dp[j] |= ((mp_digit)a[i]) << s;
-            if (s + 26 >= DIGIT_BIT) {
-    #if DIGIT_BIT != 32 && DIGIT_BIT != 64
-                r->dp[j] &= (1l << DIGIT_BIT) - 1;
-    #endif
-                s = DIGIT_BIT - s;
-                r->dp[++j] = a[i] >> s;
-                s = 26 - s;
-            }
-            else
-                s += 26;
-        }
-        r->used = (256 + DIGIT_BIT - 1) / DIGIT_BIT;
-        mp_clamp(r);
-#endif
-    }
-
-    return err;
-}
-
-/* Convert a point of type sp_point to type ecc_point.
- *
- * p   Point of type sp_point.
- * pm  Point of type ecc_point (result).
- * returns MEMORY_E when allocation of memory in ecc_point fails otherwise
- * MP_OKAY.
- */
-static int sp_256_point_to_ecc_point_10(const sp_point* p, ecc_point* pm)
-{
-    int err;
-
-    err = sp_256_to_mp(p->x, pm->x);
-    if (err == MP_OKAY)
-        err = sp_256_to_mp(p->y, pm->y);
-    if (err == MP_OKAY)
-        err = sp_256_to_mp(p->z, pm->z);
-
-    return err;
-}
-
-/* Compare a with b in constant time.
- *
- * a  A single precision integer.
- * b  A single precision integer.
- * return -ve, 0 or +ve if a is less than, equal to or greater than b
- * respectively.
- */
-static sp_digit sp_256_cmp_10(const sp_digit* a, const sp_digit* b)
-{
-    sp_digit r = 0;
-#ifdef WOLFSSL_SP_SMALL
-    int i;
-
-    for (i=9; i>=0; i--)
-        r |= (a[i] - b[i]) & (0 - !r);
-#else
-    r |= (a[ 9] - b[ 9]) & (0 - !r);
-    r |= (a[ 8] - b[ 8]) & (0 - !r);
-    r |= (a[ 7] - b[ 7]) & (0 - !r);
-    r |= (a[ 6] - b[ 6]) & (0 - !r);
-    r |= (a[ 5] - b[ 5]) & (0 - !r);
-    r |= (a[ 4] - b[ 4]) & (0 - !r);
-    r |= (a[ 3] - b[ 3]) & (0 - !r);
-    r |= (a[ 2] - b[ 2]) & (0 - !r);
-    r |= (a[ 1] - b[ 1]) & (0 - !r);
-    r |= (a[ 0] - b[ 0]) & (0 - !r);
-#endif /* WOLFSSL_SP_SMALL */
-
-    return r;
-}
-
-/* Normalize the values in each word to 26.
- *
- * a  Array of sp_digit to normalize.
- */
-static void sp_256_norm_10(sp_digit* a)
-{
-#ifdef WOLFSSL_SP_SMALL
-    int i;
-    for (i = 0; i < 9; i++) {
-        a[i+1] += a[i] >> 26;
-        a[i] &= 0x3ffffff;
-    }
-#else
-    a[1] += a[0] >> 26; a[0] &= 0x3ffffff;
-    a[2] += a[1] >> 26; a[1] &= 0x3ffffff;
-    a[3] += a[2] >> 26; a[2] &= 0x3ffffff;
-    a[4] += a[3] >> 26; a[3] &= 0x3ffffff;
-    a[5] += a[4] >> 26; a[4] &= 0x3ffffff;
-    a[6] += a[5] >> 26; a[5] &= 0x3ffffff;
-    a[7] += a[6] >> 26; a[6] &= 0x3ffffff;
-    a[8] += a[7] >> 26; a[7] &= 0x3ffffff;
-    a[9] += a[8] >> 26; a[8] &= 0x3ffffff;
-#endif
-}
-
-/* Conditionally subtract b from a using the mask m.
- * m is -1 to subtract and 0 when not.
- *
- * r  A single precision number representing condition subtract result.
- * a  A single precision number to subtract from.
- * b  A single precision number to subtract.
- * m  Mask value to apply.
- */
-static void sp_256_cond_sub_10(sp_digit* r, const sp_digit* a,
-        const sp_digit* b, const sp_digit m)
-{
-#ifdef WOLFSSL_SP_SMALL
-    int i;
-
-    for (i = 0; i < 10; i++)
-        r[i] = a[i] - (b[i] & m);
-#else
-    r[ 0] = a[ 0] - (b[ 0] & m);
-    r[ 1] = a[ 1] - (b[ 1] & m);
-    r[ 2] = a[ 2] - (b[ 2] & m);
-    r[ 3] = a[ 3] - (b[ 3] & m);
-    r[ 4] = a[ 4] - (b[ 4] & m);
-    r[ 5] = a[ 5] - (b[ 5] & m);
-    r[ 6] = a[ 6] - (b[ 6] & m);
-    r[ 7] = a[ 7] - (b[ 7] & m);
-    r[ 8] = a[ 8] - (b[ 8] & m);
-    r[ 9] = a[ 9] - (b[ 9] & m);
-#endif /* WOLFSSL_SP_SMALL */
-}
-
-#define sp_256_mont_reduce_order_10         sp_256_mont_reduce_10
-
-/* Mul a by scalar b and add into r. (r += a * b)
- *
- * r  A single precision integer.
- * a  A single precision integer.
- * b  A scalar.
- */
-SP_NOINLINE static void sp_256_mul_add_10(sp_digit* r, const sp_digit* a,
-        const sp_digit b)
-{
-#ifdef WOLFSSL_SP_SMALL
-    int64_t tb = b;
-    int64_t t = 0;
-    int i;
-
-    for (i = 0; i < 10; i++) {
-        t += (tb * a[i]) + r[i];
-        r[i] = t & 0x3ffffff;
-        t >>= 26;
-    }
-    r[10] += t;
-#else
-    int64_t tb = b;
-    int64_t t[10];
-
-    t[ 0] = tb * a[ 0];
-    t[ 1] = tb * a[ 1];
-    t[ 2] = tb * a[ 2];
-    t[ 3] = tb * a[ 3];
-    t[ 4] = tb * a[ 4];
-    t[ 5] = tb * a[ 5];
-    t[ 6] = tb * a[ 6];
-    t[ 7] = tb * a[ 7];
-    t[ 8] = tb * a[ 8];
-    t[ 9] = tb * a[ 9];
-    r[ 0] +=                 (t[ 0] & 0x3ffffff);
-    r[ 1] += (t[ 0] >> 26) + (t[ 1] & 0x3ffffff);
-    r[ 2] += (t[ 1] >> 26) + (t[ 2] & 0x3ffffff);
-    r[ 3] += (t[ 2] >> 26) + (t[ 3] & 0x3ffffff);
-    r[ 4] += (t[ 3] >> 26) + (t[ 4] & 0x3ffffff);
-    r[ 5] += (t[ 4] >> 26) + (t[ 5] & 0x3ffffff);
-    r[ 6] += (t[ 5] >> 26) + (t[ 6] & 0x3ffffff);
-    r[ 7] += (t[ 6] >> 26) + (t[ 7] & 0x3ffffff);
-    r[ 8] += (t[ 7] >> 26) + (t[ 8] & 0x3ffffff);
-    r[ 9] += (t[ 8] >> 26) + (t[ 9] & 0x3ffffff);
-    r[10] +=  t[ 9] >> 26;
-#endif /* WOLFSSL_SP_SMALL */
-}
-
-/* Shift the result in the high 256 bits down to the bottom.
- *
- * r  A single precision number.
- * a  A single precision number.
- */
-static void sp_256_mont_shift_10(sp_digit* r, const sp_digit* a)
-{
-#ifdef WOLFSSL_SP_SMALL
-    int i;
-    sp_digit n, s;
-
-    s = a[10];
-    n = a[9] >> 22;
-    for (i = 0; i < 9; i++) {
-        n += (s & 0x3ffffff) << 4;
-        r[i] = n & 0x3ffffff;
-        n >>= 26;
-        s = a[11 + i] + (s >> 26);
-    }
-    n += s << 4;
-    r[9] = n;
-#else
-    sp_digit n, s;
-
-    s = a[10]; n = a[9] >> 22;
-    n += (s & 0x3ffffff) << 4; r[ 0] = n & 0x3ffffff;
-    n >>= 26; s = a[11] + (s >> 26);
-    n += (s & 0x3ffffff) << 4; r[ 1] = n & 0x3ffffff;
-    n >>= 26; s = a[12] + (s >> 26);
-    n += (s & 0x3ffffff) << 4; r[ 2] = n & 0x3ffffff;
-    n >>= 26; s = a[13] + (s >> 26);
-    n += (s & 0x3ffffff) << 4; r[ 3] = n & 0x3ffffff;
-    n >>= 26; s = a[14] + (s >> 26);
-    n += (s & 0x3ffffff) << 4; r[ 4] = n & 0x3ffffff;
-    n >>= 26; s = a[15] + (s >> 26);
-    n += (s & 0x3ffffff) << 4; r[ 5] = n & 0x3ffffff;
-    n >>= 26; s = a[16] + (s >> 26);
-    n += (s & 0x3ffffff) << 4; r[ 6] = n & 0x3ffffff;
-    n >>= 26; s = a[17] + (s >> 26);
-    n += (s & 0x3ffffff) << 4; r[ 7] = n & 0x3ffffff;
-    n >>= 26; s = a[18] + (s >> 26);
-    n += (s & 0x3ffffff) << 4; r[ 8] = n & 0x3ffffff;
-    n >>= 26; s = a[19] + (s >> 26);
-    n += s << 4;              r[ 9] = n;
-#endif /* WOLFSSL_SP_SMALL */
-    XMEMSET(&r[10], 0, sizeof(*r) * 10);
-}
-
-/* Reduce the number back to 256 bits using Montgomery reduction.
- *
- * a   A single precision number to reduce in place.
- * m   The single precision number representing the modulus.
- * mp  The digit representing the negative inverse of m mod 2^n.
- */
-static void sp_256_mont_reduce_10(sp_digit* a, const sp_digit* m, sp_digit mp)
-{
-    int i;
-    sp_digit mu;
-
-    if (mp != 1) {
-        for (i=0; i<9; i++) {
-            mu = (a[i] * mp) & 0x3ffffff;
-            sp_256_mul_add_10(a+i, m, mu);
-            a[i+1] += a[i] >> 26;
-        }
-        mu = (a[i] * mp) & 0x3fffffl;
-        sp_256_mul_add_10(a+i, m, mu);
-        a[i+1] += a[i] >> 26;
-        a[i] &= 0x3ffffff;
-    }
-    else {
-        for (i=0; i<9; i++) {
-            mu = a[i] & 0x3ffffff;
-            sp_256_mul_add_10(a+i, p256_mod, mu);
-            a[i+1] += a[i] >> 26;
-        }
-        mu = a[i] & 0x3fffffl;
-        sp_256_mul_add_10(a+i, p256_mod, mu);
-        a[i+1] += a[i] >> 26;
-        a[i] &= 0x3ffffff;
-    }
-
-    sp_256_mont_shift_10(a, a);
-    sp_256_cond_sub_10(a, a, m, 0 - ((a[9] >> 22) > 0));
-    sp_256_norm_10(a);
-}
-
-#ifdef WOLFSSL_SP_SMALL
-/* Multiply a and b into r. (r = a * b)
- *
- * r  A single precision integer.
- * a  A single precision integer.
- * b  A single precision integer.
- */
-SP_NOINLINE static void sp_256_mul_10(sp_digit* r, const sp_digit* a,
-    const sp_digit* b)
-{
-    int i, j, k;
-    int64_t c;
-
-    c = ((int64_t)a[9]) * b[9];
-    r[19] = (sp_digit)(c >> 26);
-    c = (c & 0x3ffffff) << 26;
-    for (k = 17; k >= 0; k--) {
-        for (i = 9; i >= 0; i--) {
-            j = k - i;
-            if (j >= 10)
-                break;
-            if (j < 0)
-                continue;
-
-            c += ((int64_t)a[i]) * b[j];
-        }
-        r[k + 2] += c >> 52;
-        r[k + 1] = (c >> 26) & 0x3ffffff;
-        c = (c & 0x3ffffff) << 26;
-    }
-    r[0] = (sp_digit)(c >> 26);
-}
-
-#else
-/* Multiply a and b into r. (r = a * b)
- *
- * r  A single precision integer.
- * a  A single precision integer.
- * b  A single precision integer.
- */
-SP_NOINLINE static void sp_256_mul_10(sp_digit* r, const sp_digit* a,
-    const sp_digit* b)
-{
-    int64_t t0   = ((int64_t)a[ 0]) * b[ 0];
-    int64_t t1   = ((int64_t)a[ 0]) * b[ 1]
-                 + ((int64_t)a[ 1]) * b[ 0];
-    int64_t t2   = ((int64_t)a[ 0]) * b[ 2]
-                 + ((int64_t)a[ 1]) * b[ 1]
-                 + ((int64_t)a[ 2]) * b[ 0];
-    int64_t t3   = ((int64_t)a[ 0]) * b[ 3]
-                 + ((int64_t)a[ 1]) * b[ 2]
-                 + ((int64_t)a[ 2]) * b[ 1]
-                 + ((int64_t)a[ 3]) * b[ 0];
-    int64_t t4   = ((int64_t)a[ 0]) * b[ 4]
-                 + ((int64_t)a[ 1]) * b[ 3]
-                 + ((int64_t)a[ 2]) * b[ 2]
-                 + ((int64_t)a[ 3]) * b[ 1]
-                 + ((int64_t)a[ 4]) * b[ 0];
-    int64_t t5   = ((int64_t)a[ 0]) * b[ 5]
-                 + ((int64_t)a[ 1]) * b[ 4]
-                 + ((int64_t)a[ 2]) * b[ 3]
-                 + ((int64_t)a[ 3]) * b[ 2]
-                 + ((int64_t)a[ 4]) * b[ 1]
-                 + ((int64_t)a[ 5]) * b[ 0];
-    int64_t t6   = ((int64_t)a[ 0]) * b[ 6]
-                 + ((int64_t)a[ 1]) * b[ 5]
-                 + ((int64_t)a[ 2]) * b[ 4]
-                 + ((int64_t)a[ 3]) * b[ 3]
-                 + ((int64_t)a[ 4]) * b[ 2]
-                 + ((int64_t)a[ 5]) * b[ 1]
-                 + ((int64_t)a[ 6]) * b[ 0];
-    int64_t t7   = ((int64_t)a[ 0]) * b[ 7]
-                 + ((int64_t)a[ 1]) * b[ 6]
-                 + ((int64_t)a[ 2]) * b[ 5]
-                 + ((int64_t)a[ 3]) * b[ 4]
-                 + ((int64_t)a[ 4]) * b[ 3]
-                 + ((int64_t)a[ 5]) * b[ 2]
-                 + ((int64_t)a[ 6]) * b[ 1]
-                 + ((int64_t)a[ 7]) * b[ 0];
-    int64_t t8   = ((int64_t)a[ 0]) * b[ 8]
-                 + ((int64_t)a[ 1]) * b[ 7]
-                 + ((int64_t)a[ 2]) * b[ 6]
-                 + ((int64_t)a[ 3]) * b[ 5]
-                 + ((int64_t)a[ 4]) * b[ 4]
-                 + ((int64_t)a[ 5]) * b[ 3]
-                 + ((int64_t)a[ 6]) * b[ 2]
-                 + ((int64_t)a[ 7]) * b[ 1]
-                 + ((int64_t)a[ 8]) * b[ 0];
-    int64_t t9   = ((int64_t)a[ 0]) * b[ 9]
-                 + ((int64_t)a[ 1]) * b[ 8]
-                 + ((int64_t)a[ 2]) * b[ 7]
-                 + ((int64_t)a[ 3]) * b[ 6]
-                 + ((int64_t)a[ 4]) * b[ 5]
-                 + ((int64_t)a[ 5]) * b[ 4]
-                 + ((int64_t)a[ 6]) * b[ 3]
-                 + ((int64_t)a[ 7]) * b[ 2]
-                 + ((int64_t)a[ 8]) * b[ 1]
-                 + ((int64_t)a[ 9]) * b[ 0];
-    int64_t t10  = ((int64_t)a[ 1]) * b[ 9]
-                 + ((int64_t)a[ 2]) * b[ 8]
-                 + ((int64_t)a[ 3]) * b[ 7]
-                 + ((int64_t)a[ 4]) * b[ 6]
-                 + ((int64_t)a[ 5]) * b[ 5]
-                 + ((int64_t)a[ 6]) * b[ 4]
-                 + ((int64_t)a[ 7]) * b[ 3]
-                 + ((int64_t)a[ 8]) * b[ 2]
-                 + ((int64_t)a[ 9]) * b[ 1];
-    int64_t t11  = ((int64_t)a[ 2]) * b[ 9]
-                 + ((int64_t)a[ 3]) * b[ 8]
-                 + ((int64_t)a[ 4]) * b[ 7]
-                 + ((int64_t)a[ 5]) * b[ 6]
-                 + ((int64_t)a[ 6]) * b[ 5]
-                 + ((int64_t)a[ 7]) * b[ 4]
-                 + ((int64_t)a[ 8]) * b[ 3]
-                 + ((int64_t)a[ 9]) * b[ 2];
-    int64_t t12  = ((int64_t)a[ 3]) * b[ 9]
-                 + ((int64_t)a[ 4]) * b[ 8]
-                 + ((int64_t)a[ 5]) * b[ 7]
-                 + ((int64_t)a[ 6]) * b[ 6]
-                 + ((int64_t)a[ 7]) * b[ 5]
-                 + ((int64_t)a[ 8]) * b[ 4]
-                 + ((int64_t)a[ 9]) * b[ 3];
-    int64_t t13  = ((int64_t)a[ 4]) * b[ 9]
-                 + ((int64_t)a[ 5]) * b[ 8]
-                 + ((int64_t)a[ 6]) * b[ 7]
-                 + ((int64_t)a[ 7]) * b[ 6]
-                 + ((int64_t)a[ 8]) * b[ 5]
-                 + ((int64_t)a[ 9]) * b[ 4];
-    int64_t t14  = ((int64_t)a[ 5]) * b[ 9]
-                 + ((int64_t)a[ 6]) * b[ 8]
-                 + ((int64_t)a[ 7]) * b[ 7]
-                 + ((int64_t)a[ 8]) * b[ 6]
-                 + ((int64_t)a[ 9]) * b[ 5];
-    int64_t t15  = ((int64_t)a[ 6]) * b[ 9]
-                 + ((int64_t)a[ 7]) * b[ 8]
-                 + ((int64_t)a[ 8]) * b[ 7]
-                 + ((int64_t)a[ 9]) * b[ 6];
-    int64_t t16  = ((int64_t)a[ 7]) * b[ 9]
-                 + ((int64_t)a[ 8]) * b[ 8]
-                 + ((int64_t)a[ 9]) * b[ 7];
-    int64_t t17  = ((int64_t)a[ 8]) * b[ 9]
-                 + ((int64_t)a[ 9]) * b[ 8];
-    int64_t t18  = ((int64_t)a[ 9]) * b[ 9];
-
-    t1   += t0  >> 26; r[ 0] = t0  & 0x3ffffff;
-    t2   += t1  >> 26; r[ 1] = t1  & 0x3ffffff;
-    t3   += t2  >> 26; r[ 2] = t2  & 0x3ffffff;
-    t4   += t3  >> 26; r[ 3] = t3  & 0x3ffffff;
-    t5   += t4  >> 26; r[ 4] = t4  & 0x3ffffff;
-    t6   += t5  >> 26; r[ 5] = t5  & 0x3ffffff;
-    t7   += t6  >> 26; r[ 6] = t6  & 0x3ffffff;
-    t8   += t7  >> 26; r[ 7] = t7  & 0x3ffffff;
-    t9   += t8  >> 26; r[ 8] = t8  & 0x3ffffff;
-    t10  += t9  >> 26; r[ 9] = t9  & 0x3ffffff;
-    t11  += t10 >> 26; r[10] = t10 & 0x3ffffff;
-    t12  += t11 >> 26; r[11] = t11 & 0x3ffffff;
-    t13  += t12 >> 26; r[12] = t12 & 0x3ffffff;
-    t14  += t13 >> 26; r[13] = t13 & 0x3ffffff;
-    t15  += t14 >> 26; r[14] = t14 & 0x3ffffff;
-    t16  += t15 >> 26; r[15] = t15 & 0x3ffffff;
-    t17  += t16 >> 26; r[16] = t16 & 0x3ffffff;
-    t18  += t17 >> 26; r[17] = t17 & 0x3ffffff;
-    r[19] = (sp_digit)(t18 >> 26);
-                       r[18] = t18 & 0x3ffffff;
-}
-
-#endif /* WOLFSSL_SP_SMALL */
-/* Multiply two Montogmery form numbers mod the modulus (prime).
- * (r = a * b mod m)
- *
- * r   Result of multiplication.
- * a   First number to multiply in Montogmery form.
- * b   Second number to multiply in Montogmery form.
- * m   Modulus (prime).
- * mp  Montogmery mulitplier.
- */
-static void sp_256_mont_mul_10(sp_digit* r, const sp_digit* a, const sp_digit* b,
-        const sp_digit* m, sp_digit mp)
-{
-    sp_256_mul_10(r, a, b);
-    sp_256_mont_reduce_10(r, m, mp);
-}
-
-#ifdef WOLFSSL_SP_SMALL
-/* Square a and put result in r. (r = a * a)
- *
- * r  A single precision integer.
- * a  A single precision integer.
- */
-SP_NOINLINE static void sp_256_sqr_10(sp_digit* r, const sp_digit* a)
-{
-    int i, j, k;
-    int64_t c;
-
-    c = ((int64_t)a[9]) * a[9];
-    r[19] = (sp_digit)(c >> 26);
-    c = (c & 0x3ffffff) << 26;
-    for (k = 17; k >= 0; k--) {
-        for (i = 9; i >= 0; i--) {
-            j = k - i;
-            if (j >= 10 || i <= j)
-                break;
-            if (j < 0)
-                continue;
-
-            c += ((int64_t)a[i]) * a[j] * 2;
-        }
-        if (i == j)
-           c += ((int64_t)a[i]) * a[i];
-
-        r[k + 2] += c >> 52;
-        r[k + 1] = (c >> 26) & 0x3ffffff;
-        c = (c & 0x3ffffff) << 26;
-    }
-    r[0] = (sp_digit)(c >> 26);
-}
-
-#else
-/* Square a and put result in r. (r = a * a)
- *
- * r  A single precision integer.
- * a  A single precision integer.
- */
-SP_NOINLINE static void sp_256_sqr_10(sp_digit* r, const sp_digit* a)
-{
-    int64_t t0   =  ((int64_t)a[ 0]) * a[ 0];
-    int64_t t1   = (((int64_t)a[ 0]) * a[ 1]) * 2;
-    int64_t t2   = (((int64_t)a[ 0]) * a[ 2]) * 2
-                 +  ((int64_t)a[ 1]) * a[ 1];
-    int64_t t3   = (((int64_t)a[ 0]) * a[ 3]
-                 +  ((int64_t)a[ 1]) * a[ 2]) * 2;
-    int64_t t4   = (((int64_t)a[ 0]) * a[ 4]
-                 +  ((int64_t)a[ 1]) * a[ 3]) * 2
-                 +  ((int64_t)a[ 2]) * a[ 2];
-    int64_t t5   = (((int64_t)a[ 0]) * a[ 5]
-                 +  ((int64_t)a[ 1]) * a[ 4]
-                 +  ((int64_t)a[ 2]) * a[ 3]) * 2;
-    int64_t t6   = (((int64_t)a[ 0]) * a[ 6]
-                 +  ((int64_t)a[ 1]) * a[ 5]
-                 +  ((int64_t)a[ 2]) * a[ 4]) * 2
-                 +  ((int64_t)a[ 3]) * a[ 3];
-    int64_t t7   = (((int64_t)a[ 0]) * a[ 7]
-                 +  ((int64_t)a[ 1]) * a[ 6]
-                 +  ((int64_t)a[ 2]) * a[ 5]
-                 +  ((int64_t)a[ 3]) * a[ 4]) * 2;
-    int64_t t8   = (((int64_t)a[ 0]) * a[ 8]
-                 +  ((int64_t)a[ 1]) * a[ 7]
-                 +  ((int64_t)a[ 2]) * a[ 6]
-                 +  ((int64_t)a[ 3]) * a[ 5]) * 2
-                 +  ((int64_t)a[ 4]) * a[ 4];
-    int64_t t9   = (((int64_t)a[ 0]) * a[ 9]
-                 +  ((int64_t)a[ 1]) * a[ 8]
-                 +  ((int64_t)a[ 2]) * a[ 7]
-                 +  ((int64_t)a[ 3]) * a[ 6]
-                 +  ((int64_t)a[ 4]) * a[ 5]) * 2;
-    int64_t t10  = (((int64_t)a[ 1]) * a[ 9]
-                 +  ((int64_t)a[ 2]) * a[ 8]
-                 +  ((int64_t)a[ 3]) * a[ 7]
-                 +  ((int64_t)a[ 4]) * a[ 6]) * 2
-                 +  ((int64_t)a[ 5]) * a[ 5];
-    int64_t t11  = (((int64_t)a[ 2]) * a[ 9]
-                 +  ((int64_t)a[ 3]) * a[ 8]
-                 +  ((int64_t)a[ 4]) * a[ 7]
-                 +  ((int64_t)a[ 5]) * a[ 6]) * 2;
-    int64_t t12  = (((int64_t)a[ 3]) * a[ 9]
-                 +  ((int64_t)a[ 4]) * a[ 8]
-                 +  ((int64_t)a[ 5]) * a[ 7]) * 2
-                 +  ((int64_t)a[ 6]) * a[ 6];
-    int64_t t13  = (((int64_t)a[ 4]) * a[ 9]
-                 +  ((int64_t)a[ 5]) * a[ 8]
-                 +  ((int64_t)a[ 6]) * a[ 7]) * 2;
-    int64_t t14  = (((int64_t)a[ 5]) * a[ 9]
-                 +  ((int64_t)a[ 6]) * a[ 8]) * 2
-                 +  ((int64_t)a[ 7]) * a[ 7];
-    int64_t t15  = (((int64_t)a[ 6]) * a[ 9]
-                 +  ((int64_t)a[ 7]) * a[ 8]) * 2;
-    int64_t t16  = (((int64_t)a[ 7]) * a[ 9]) * 2
-                 +  ((int64_t)a[ 8]) * a[ 8];
-    int64_t t17  = (((int64_t)a[ 8]) * a[ 9]) * 2;
-    int64_t t18  =  ((int64_t)a[ 9]) * a[ 9];
-
-    t1   += t0  >> 26; r[ 0] = t0  & 0x3ffffff;
-    t2   += t1  >> 26; r[ 1] = t1  & 0x3ffffff;
-    t3   += t2  >> 26; r[ 2] = t2  & 0x3ffffff;
-    t4   += t3  >> 26; r[ 3] = t3  & 0x3ffffff;
-    t5   += t4  >> 26; r[ 4] = t4  & 0x3ffffff;
-    t6   += t5  >> 26; r[ 5] = t5  & 0x3ffffff;
-    t7   += t6  >> 26; r[ 6] = t6  & 0x3ffffff;
-    t8   += t7  >> 26; r[ 7] = t7  & 0x3ffffff;
-    t9   += t8  >> 26; r[ 8] = t8  & 0x3ffffff;
-    t10  += t9  >> 26; r[ 9] = t9  & 0x3ffffff;
-    t11  += t10 >> 26; r[10] = t10 & 0x3ffffff;
-    t12  += t11 >> 26; r[11] = t11 & 0x3ffffff;
-    t13  += t12 >> 26; r[12] = t12 & 0x3ffffff;
-    t14  += t13 >> 26; r[13] = t13 & 0x3ffffff;
-    t15  += t14 >> 26; r[14] = t14 & 0x3ffffff;
-    t16  += t15 >> 26; r[15] = t15 & 0x3ffffff;
-    t17  += t16 >> 26; r[16] = t16 & 0x3ffffff;
-    t18  += t17 >> 26; r[17] = t17 & 0x3ffffff;
-    r[19] = (sp_digit)(t18 >> 26);
-                       r[18] = t18 & 0x3ffffff;
-}
-
-#endif /* WOLFSSL_SP_SMALL */
-/* Square the Montgomery form number. (r = a * a mod m)
- *
- * r   Result of squaring.
- * a   Number to square in Montogmery form.
- * m   Modulus (prime).
- * mp  Montogmery mulitplier.
- */
-static void sp_256_mont_sqr_10(sp_digit* r, const sp_digit* a, const sp_digit* m,
-        sp_digit mp)
-{
-    sp_256_sqr_10(r, a);
-    sp_256_mont_reduce_10(r, m, mp);
-}
-
-#if !defined(WOLFSSL_SP_SMALL) || defined(HAVE_COMP_KEY)
-/* Square the Montgomery form number a number of times. (r = a ^ n mod m)
- *
- * r   Result of squaring.
- * a   Number to square in Montogmery form.
- * n   Number of times to square.
- * m   Modulus (prime).
- * mp  Montogmery mulitplier.
- */
-static void sp_256_mont_sqr_n_10(sp_digit* r, const sp_digit* a, int n,
-        const sp_digit* m, sp_digit mp)
-{
-    sp_256_mont_sqr_10(r, a, m, mp);
-    for (; n > 1; n--)
-        sp_256_mont_sqr_10(r, r, m, mp);
-}
-
-#endif /* !WOLFSSL_SP_SMALL || HAVE_COMP_KEY */
-#ifdef WOLFSSL_SP_SMALL
-/* Mod-2 for the P256 curve. */
-static const uint32_t p256_mod_2[8] = {
-    0xfffffffd,0xffffffff,0xffffffff,0x00000000,0x00000000,0x00000000,
-    0x00000001,0xffffffff
-};
-#endif /* !WOLFSSL_SP_SMALL */
-
-/* Invert the number, in Montgomery form, modulo the modulus (prime) of the
- * P256 curve. (r = 1 / a mod m)
- *
- * r   Inverse result.
- * a   Number to invert.
- * td  Temporary data.
- */
-static void sp_256_mont_inv_10(sp_digit* r, const sp_digit* a, sp_digit* td)
-{
-#ifdef WOLFSSL_SP_SMALL
-    sp_digit* t = td;
-    int i;
-
-    XMEMCPY(t, a, sizeof(sp_digit) * 10);
-    for (i=254; i>=0; i--) {
-        sp_256_mont_sqr_10(t, t, p256_mod, p256_mp_mod);
-        if (p256_mod_2[i / 32] & ((sp_digit)1 << (i % 32)))
-            sp_256_mont_mul_10(t, t, a, p256_mod, p256_mp_mod);
-    }
-    XMEMCPY(r, t, sizeof(sp_digit) * 10);
-#else
-    sp_digit* t = td;
-    sp_digit* t2 = td + 2 * 10;
-    sp_digit* t3 = td + 4 * 10;
-
-    /* t = a^2 */
-    sp_256_mont_sqr_10(t, a, p256_mod, p256_mp_mod);
-    /* t = a^3 = t * a */
-    sp_256_mont_mul_10(t, t, a, p256_mod, p256_mp_mod);
-    /* t2= a^c = t ^ 2 ^ 2 */
-    sp_256_mont_sqr_n_10(t2, t, 2, p256_mod, p256_mp_mod);
-    /* t3= a^d = t2 * a */
-    sp_256_mont_mul_10(t3, t2, a, p256_mod, p256_mp_mod);
-    /* t = a^f = t2 * t */
-    sp_256_mont_mul_10(t, t2, t, p256_mod, p256_mp_mod);
-    /* t2= a^f0 = t ^ 2 ^ 4 */
-    sp_256_mont_sqr_n_10(t2, t, 4, p256_mod, p256_mp_mod);
-    /* t3= a^fd = t2 * t3 */
-    sp_256_mont_mul_10(t3, t2, t3, p256_mod, p256_mp_mod);
-    /* t = a^ff = t2 * t */
-    sp_256_mont_mul_10(t, t2, t, p256_mod, p256_mp_mod);
-    /* t2= a^ff00 = t ^ 2 ^ 8 */
-    sp_256_mont_sqr_n_10(t2, t, 8, p256_mod, p256_mp_mod);
-    /* t3= a^fffd = t2 * t3 */
-    sp_256_mont_mul_10(t3, t2, t3, p256_mod, p256_mp_mod);
-    /* t = a^ffff = t2 * t */
-    sp_256_mont_mul_10(t, t2, t, p256_mod, p256_mp_mod);
-    /* t2= a^ffff0000 = t ^ 2 ^ 16 */
-    sp_256_mont_sqr_n_10(t2, t, 16, p256_mod, p256_mp_mod);
-    /* t3= a^fffffffd = t2 * t3 */
-    sp_256_mont_mul_10(t3, t2, t3, p256_mod, p256_mp_mod);
-    /* t = a^ffffffff = t2 * t */
-    sp_256_mont_mul_10(t, t2, t, p256_mod, p256_mp_mod);
-    /* t = a^ffffffff00000000 = t ^ 2 ^ 32  */
-    sp_256_mont_sqr_n_10(t2, t, 32, p256_mod, p256_mp_mod);
-    /* t2= a^ffffffffffffffff = t2 * t */
-    sp_256_mont_mul_10(t, t2, t, p256_mod, p256_mp_mod);
-    /* t2= a^ffffffff00000001 = t2 * a */
-    sp_256_mont_mul_10(t2, t2, a, p256_mod, p256_mp_mod);
-    /* t2= a^ffffffff000000010000000000000000000000000000000000000000
-     *   = t2 ^ 2 ^ 160 */
-    sp_256_mont_sqr_n_10(t2, t2, 160, p256_mod, p256_mp_mod);
-    /* t2= a^ffffffff00000001000000000000000000000000ffffffffffffffff
-     *   = t2 * t */
-    sp_256_mont_mul_10(t2, t2, t, p256_mod, p256_mp_mod);
-    /* t2= a^ffffffff00000001000000000000000000000000ffffffffffffffff00000000
-     *   = t2 ^ 2 ^ 32 */
-    sp_256_mont_sqr_n_10(t2, t2, 32, p256_mod, p256_mp_mod);
-    /* r = a^ffffffff00000001000000000000000000000000fffffffffffffffffffffffd
-     *   = t2 * t3 */
-    sp_256_mont_mul_10(r, t2, t3, p256_mod, p256_mp_mod);
-#endif /* WOLFSSL_SP_SMALL */
-}
-
-/* Map the Montgomery form projective co-ordinate point to an affine point.
- *
- * r  Resulting affine co-ordinate point.
- * p  Montgomery form projective co-ordinate point.
- * t  Temporary ordinate data.
- */
-static void sp_256_map_10(sp_point* r, const sp_point* p, sp_digit* t)
-{
-    sp_digit* t1 = t;
-    sp_digit* t2 = t + 2*10;
-    int32_t n;
-
-    sp_256_mont_inv_10(t1, p->z, t + 2*10);
-
-    sp_256_mont_sqr_10(t2, t1, p256_mod, p256_mp_mod);
-    sp_256_mont_mul_10(t1, t2, t1, p256_mod, p256_mp_mod);
-
-    /* x /= z^2 */
-    sp_256_mont_mul_10(r->x, p->x, t2, p256_mod, p256_mp_mod);
-    XMEMSET(r->x + 10, 0, sizeof(r->x) / 2);
-    sp_256_mont_reduce_10(r->x, p256_mod, p256_mp_mod);
-    /* Reduce x to less than modulus */
-    n = sp_256_cmp_10(r->x, p256_mod);
-    sp_256_cond_sub_10(r->x, r->x, p256_mod, 0 - (n >= 0));
-    sp_256_norm_10(r->x);
-
-    /* y /= z^3 */
-    sp_256_mont_mul_10(r->y, p->y, t1, p256_mod, p256_mp_mod);
-    XMEMSET(r->y + 10, 0, sizeof(r->y) / 2);
-    sp_256_mont_reduce_10(r->y, p256_mod, p256_mp_mod);
-    /* Reduce y to less than modulus */
-    n = sp_256_cmp_10(r->y, p256_mod);
-    sp_256_cond_sub_10(r->y, r->y, p256_mod, 0 - (n >= 0));
-    sp_256_norm_10(r->y);
-
-    XMEMSET(r->z, 0, sizeof(r->z));
-    r->z[0] = 1;
-
-}
-
-#ifdef WOLFSSL_SP_SMALL
-/* Add b to a into r. (r = a + b)
- *
- * r  A single precision integer.
- * a  A single precision integer.
- * b  A single precision integer.
- */
-SP_NOINLINE static int sp_256_add_10(sp_digit* r, const sp_digit* a,
-        const sp_digit* b)
-{
-    int i;
-
-    for (i = 0; i < 10; i++)
-        r[i] = a[i] + b[i];
-
-    return 0;
-}
-#else
-/* Add b to a into r. (r = a + b)
- *
- * r  A single precision integer.
- * a  A single precision integer.
- * b  A single precision integer.
- */
-SP_NOINLINE static int sp_256_add_10(sp_digit* r, const sp_digit* a,
-        const sp_digit* b)
-{
-    r[ 0] = a[ 0] + b[ 0];
-    r[ 1] = a[ 1] + b[ 1];
-    r[ 2] = a[ 2] + b[ 2];
-    r[ 3] = a[ 3] + b[ 3];
-    r[ 4] = a[ 4] + b[ 4];
-    r[ 5] = a[ 5] + b[ 5];
-    r[ 6] = a[ 6] + b[ 6];
-    r[ 7] = a[ 7] + b[ 7];
-    r[ 8] = a[ 8] + b[ 8];
-    r[ 9] = a[ 9] + b[ 9];
-
-    return 0;
-}
-
-#endif /* WOLFSSL_SP_SMALL */
-/* Add two Montgomery form numbers (r = a + b % m).
- *
- * r   Result of addition.
- * a   First number to add in Montogmery form.
- * b   Second number to add in Montogmery form.
- * m   Modulus (prime).
- */
-static void sp_256_mont_add_10(sp_digit* r, const sp_digit* a, const sp_digit* b,
-        const sp_digit* m)
-{
-    sp_256_add_10(r, a, b);
-    sp_256_norm_10(r);
-    sp_256_cond_sub_10(r, r, m, 0 - ((r[9] >> 22) > 0));
-    sp_256_norm_10(r);
-}
-
-/* Double a Montgomery form number (r = a + a % m).
- *
- * r   Result of doubling.
- * a   Number to double in Montogmery form.
- * m   Modulus (prime).
- */
-static void sp_256_mont_dbl_10(sp_digit* r, const sp_digit* a, const sp_digit* m)
-{
-    sp_256_add_10(r, a, a);
-    sp_256_norm_10(r);
-    sp_256_cond_sub_10(r, r, m, 0 - ((r[9] >> 22) > 0));
-    sp_256_norm_10(r);
-}
-
-/* Triple a Montgomery form number (r = a + a + a % m).
- *
- * r   Result of Tripling.
- * a   Number to triple in Montogmery form.
- * m   Modulus (prime).
- */
-static void sp_256_mont_tpl_10(sp_digit* r, const sp_digit* a, const sp_digit* m)
-{
-    sp_256_add_10(r, a, a);
-    sp_256_norm_10(r);
-    sp_256_cond_sub_10(r, r, m, 0 - ((r[9] >> 22) > 0));
-    sp_256_norm_10(r);
-    sp_256_add_10(r, r, a);
-    sp_256_norm_10(r);
-    sp_256_cond_sub_10(r, r, m, 0 - ((r[9] >> 22) > 0));
-    sp_256_norm_10(r);
-}
-
-#ifdef WOLFSSL_SP_SMALL
-/* Sub b from a into r. (r = a - b)
- *
- * r  A single precision integer.
- * a  A single precision integer.
- * b  A single precision integer.
- */
-SP_NOINLINE static int sp_256_sub_10(sp_digit* r, const sp_digit* a,
-        const sp_digit* b)
-{
-    int i;
-
-    for (i = 0; i < 10; i++)
-        r[i] = a[i] - b[i];
-
-    return 0;
-}
-
-#else
-/* Sub b from a into r. (r = a - b)
- *
- * r  A single precision integer.
- * a  A single precision integer.
- * b  A single precision integer.
- */
-SP_NOINLINE static int sp_256_sub_10(sp_digit* r, const sp_digit* a,
-        const sp_digit* b)
-{
-    r[ 0] = a[ 0] - b[ 0];
-    r[ 1] = a[ 1] - b[ 1];
-    r[ 2] = a[ 2] - b[ 2];
-    r[ 3] = a[ 3] - b[ 3];
-    r[ 4] = a[ 4] - b[ 4];
-    r[ 5] = a[ 5] - b[ 5];
-    r[ 6] = a[ 6] - b[ 6];
-    r[ 7] = a[ 7] - b[ 7];
-    r[ 8] = a[ 8] - b[ 8];
-    r[ 9] = a[ 9] - b[ 9];
-
-    return 0;
-}
-
-#endif /* WOLFSSL_SP_SMALL */
-/* Conditionally add a and b using the mask m.
- * m is -1 to add and 0 when not.
- *
- * r  A single precision number representing conditional add result.
- * a  A single precision number to add with.
- * b  A single precision number to add.
- * m  Mask value to apply.
- */
-static void sp_256_cond_add_10(sp_digit* r, const sp_digit* a,
-        const sp_digit* b, const sp_digit m)
-{
-#ifdef WOLFSSL_SP_SMALL
-    int i;
-
-    for (i = 0; i < 10; i++)
-        r[i] = a[i] + (b[i] & m);
-#else
-    r[ 0] = a[ 0] + (b[ 0] & m);
-    r[ 1] = a[ 1] + (b[ 1] & m);
-    r[ 2] = a[ 2] + (b[ 2] & m);
-    r[ 3] = a[ 3] + (b[ 3] & m);
-    r[ 4] = a[ 4] + (b[ 4] & m);
-    r[ 5] = a[ 5] + (b[ 5] & m);
-    r[ 6] = a[ 6] + (b[ 6] & m);
-    r[ 7] = a[ 7] + (b[ 7] & m);
-    r[ 8] = a[ 8] + (b[ 8] & m);
-    r[ 9] = a[ 9] + (b[ 9] & m);
-#endif /* WOLFSSL_SP_SMALL */
-}
-
-/* Subtract two Montgomery form numbers (r = a - b % m).
- *
- * r   Result of subtration.
- * a   Number to subtract from in Montogmery form.
- * b   Number to subtract with in Montogmery form.
- * m   Modulus (prime).
- */
-static void sp_256_mont_sub_10(sp_digit* r, const sp_digit* a, const sp_digit* b,
-        const sp_digit* m)
-{
-    sp_256_sub_10(r, a, b);
-    sp_256_cond_add_10(r, r, m, r[9] >> 22);
-    sp_256_norm_10(r);
-}
-
-/* Shift number left one bit.
- * Bottom bit is lost.
- *
- * r  Result of shift.
- * a  Number to shift.
- */
-SP_NOINLINE static void sp_256_rshift1_10(sp_digit* r, sp_digit* a)
-{
-#ifdef WOLFSSL_SP_SMALL
-    int i;
-
-    for (i=0; i<9; i++)
-        r[i] = ((a[i] >> 1) | (a[i + 1] << 25)) & 0x3ffffff;
-#else
-    r[0] = ((a[0] >> 1) | (a[1] << 25)) & 0x3ffffff;
-    r[1] = ((a[1] >> 1) | (a[2] << 25)) & 0x3ffffff;
-    r[2] = ((a[2] >> 1) | (a[3] << 25)) & 0x3ffffff;
-    r[3] = ((a[3] >> 1) | (a[4] << 25)) & 0x3ffffff;
-    r[4] = ((a[4] >> 1) | (a[5] << 25)) & 0x3ffffff;
-    r[5] = ((a[5] >> 1) | (a[6] << 25)) & 0x3ffffff;
-    r[6] = ((a[6] >> 1) | (a[7] << 25)) & 0x3ffffff;
-    r[7] = ((a[7] >> 1) | (a[8] << 25)) & 0x3ffffff;
-    r[8] = ((a[8] >> 1) | (a[9] << 25)) & 0x3ffffff;
-#endif
-    r[9] = a[9] >> 1;
-}
-
-/* Divide the number by 2 mod the modulus (prime). (r = a / 2 % m)
- *
- * r  Result of division by 2.
- * a  Number to divide.
- * m  Modulus (prime).
- */
-static void sp_256_div2_10(sp_digit* r, const sp_digit* a, const sp_digit* m)
-{
-    sp_256_cond_add_10(r, a, m, 0 - (a[0] & 1));
-    sp_256_norm_10(r);
-    sp_256_rshift1_10(r, r);
-}
-
-/* Double the Montgomery form projective point p.
- *
- * r  Result of doubling point.
- * p  Point to double.
- * t  Temporary ordinate data.
- */
-static void sp_256_proj_point_dbl_10(sp_point* r, const sp_point* p, sp_digit* t)
-{
-    sp_point* rp[2];
-    sp_digit* t1 = t;
-    sp_digit* t2 = t + 2*10;
-    sp_digit* x;
-    sp_digit* y;
-    sp_digit* z;
-    int i;
-
-    /* When infinity don't double point passed in - constant time. */
-    rp[0] = r;
-    rp[1] = (sp_point*)t;
-    XMEMSET(rp[1], 0, sizeof(sp_point));
-    x = rp[p->infinity]->x;
-    y = rp[p->infinity]->y;
-    z = rp[p->infinity]->z;
-    /* Put point to double into result - good for infinty. */
-    if (r != p) {
-        for (i=0; i<10; i++)
-            r->x[i] = p->x[i];
-        for (i=0; i<10; i++)
-            r->y[i] = p->y[i];
-        for (i=0; i<10; i++)
-            r->z[i] = p->z[i];
-        r->infinity = p->infinity;
-    }
-
-    /* T1 = Z * Z */
-    sp_256_mont_sqr_10(t1, z, p256_mod, p256_mp_mod);
-    /* Z = Y * Z */
-    sp_256_mont_mul_10(z, y, z, p256_mod, p256_mp_mod);
-    /* Z = 2Z */
-    sp_256_mont_dbl_10(z, z, p256_mod);
-    /* T2 = X - T1 */
-    sp_256_mont_sub_10(t2, x, t1, p256_mod);
-    /* T1 = X + T1 */
-    sp_256_mont_add_10(t1, x, t1, p256_mod);
-    /* T2 = T1 * T2 */
-    sp_256_mont_mul_10(t2, t1, t2, p256_mod, p256_mp_mod);
-    /* T1 = 3T2 */
-    sp_256_mont_tpl_10(t1, t2, p256_mod);
-    /* Y = 2Y */
-    sp_256_mont_dbl_10(y, y, p256_mod);
-    /* Y = Y * Y */
-    sp_256_mont_sqr_10(y, y, p256_mod, p256_mp_mod);
-    /* T2 = Y * Y */
-    sp_256_mont_sqr_10(t2, y, p256_mod, p256_mp_mod);
-    /* T2 = T2/2 */
-    sp_256_div2_10(t2, t2, p256_mod);
-    /* Y = Y * X */
-    sp_256_mont_mul_10(y, y, x, p256_mod, p256_mp_mod);
-    /* X = T1 * T1 */
-    sp_256_mont_mul_10(x, t1, t1, p256_mod, p256_mp_mod);
-    /* X = X - Y */
-    sp_256_mont_sub_10(x, x, y, p256_mod);
-    /* X = X - Y */
-    sp_256_mont_sub_10(x, x, y, p256_mod);
-    /* Y = Y - X */
-    sp_256_mont_sub_10(y, y, x, p256_mod);
-    /* Y = Y * T1 */
-    sp_256_mont_mul_10(y, y, t1, p256_mod, p256_mp_mod);
-    /* Y = Y - T2 */
-    sp_256_mont_sub_10(y, y, t2, p256_mod);
-
-}
-
-/* Compare two numbers to determine if they are equal.
- * Constant time implementation.
- *
- * a  First number to compare.
- * b  Second number to compare.
- * returns 1 when equal and 0 otherwise.
- */
-static int sp_256_cmp_equal_10(const sp_digit* a, const sp_digit* b)
-{
-    return ((a[0] ^ b[0]) | (a[1] ^ b[1]) | (a[2] ^ b[2]) | (a[3] ^ b[3]) |
-            (a[4] ^ b[4]) | (a[5] ^ b[5]) | (a[6] ^ b[6]) | (a[7] ^ b[7]) |
-            (a[8] ^ b[8]) | (a[9] ^ b[9])) == 0;
-}
-
-/* Add two Montgomery form projective points.
- *
- * r  Result of addition.
- * p  Frist point to add.
- * q  Second point to add.
- * t  Temporary ordinate data.
- */
-static void sp_256_proj_point_add_10(sp_point* r, const sp_point* p, const sp_point* q,
-        sp_digit* t)
-{
-    const sp_point* ap[2];
-    sp_point* rp[2];
-    sp_digit* t1 = t;
-    sp_digit* t2 = t + 2*10;
-    sp_digit* t3 = t + 4*10;
-    sp_digit* t4 = t + 6*10;
-    sp_digit* t5 = t + 8*10;
-    sp_digit* x;
-    sp_digit* y;
-    sp_digit* z;
-    int i;
-
-    /* Ensure only the first point is the same as the result. */
-    if (q == r) {
-        const sp_point* a = p;
-        p = q;
-        q = a;
-    }
-
-    /* Check double */
-    sp_256_sub_10(t1, p256_mod, q->y);
-    sp_256_norm_10(t1);
-    if (sp_256_cmp_equal_10(p->x, q->x) & sp_256_cmp_equal_10(p->z, q->z) &
-        (sp_256_cmp_equal_10(p->y, q->y) | sp_256_cmp_equal_10(p->y, t1))) {
-        sp_256_proj_point_dbl_10(r, p, t);
-    }
-    else {
-        rp[0] = r;
-        rp[1] = (sp_point*)t;
-        XMEMSET(rp[1], 0, sizeof(sp_point));
-        x = rp[p->infinity | q->infinity]->x;
-        y = rp[p->infinity | q->infinity]->y;
-        z = rp[p->infinity | q->infinity]->z;
-
-        ap[0] = p;
-        ap[1] = q;
-        for (i=0; i<10; i++)
-            r->x[i] = ap[p->infinity]->x[i];
-        for (i=0; i<10; i++)
-            r->y[i] = ap[p->infinity]->y[i];
-        for (i=0; i<10; i++)
-            r->z[i] = ap[p->infinity]->z[i];
-        r->infinity = ap[p->infinity]->infinity;
-
-        /* U1 = X1*Z2^2 */
-        sp_256_mont_sqr_10(t1, q->z, p256_mod, p256_mp_mod);
-        sp_256_mont_mul_10(t3, t1, q->z, p256_mod, p256_mp_mod);
-        sp_256_mont_mul_10(t1, t1, x, p256_mod, p256_mp_mod);
-        /* U2 = X2*Z1^2 */
-        sp_256_mont_sqr_10(t2, z, p256_mod, p256_mp_mod);
-        sp_256_mont_mul_10(t4, t2, z, p256_mod, p256_mp_mod);
-        sp_256_mont_mul_10(t2, t2, q->x, p256_mod, p256_mp_mod);
-        /* S1 = Y1*Z2^3 */
-        sp_256_mont_mul_10(t3, t3, y, p256_mod, p256_mp_mod);
-        /* S2 = Y2*Z1^3 */
-        sp_256_mont_mul_10(t4, t4, q->y, p256_mod, p256_mp_mod);
-        /* H = U2 - U1 */
-        sp_256_mont_sub_10(t2, t2, t1, p256_mod);
-        /* R = S2 - S1 */
-        sp_256_mont_sub_10(t4, t4, t3, p256_mod);
-        /* Z3 = H*Z1*Z2 */
-        sp_256_mont_mul_10(z, z, q->z, p256_mod, p256_mp_mod);
-        sp_256_mont_mul_10(z, z, t2, p256_mod, p256_mp_mod);
-        /* X3 = R^2 - H^3 - 2*U1*H^2 */
-        sp_256_mont_sqr_10(x, t4, p256_mod, p256_mp_mod);
-        sp_256_mont_sqr_10(t5, t2, p256_mod, p256_mp_mod);
-        sp_256_mont_mul_10(y, t1, t5, p256_mod, p256_mp_mod);
-        sp_256_mont_mul_10(t5, t5, t2, p256_mod, p256_mp_mod);
-        sp_256_mont_sub_10(x, x, t5, p256_mod);
-        sp_256_mont_dbl_10(t1, y, p256_mod);
-        sp_256_mont_sub_10(x, x, t1, p256_mod);
-        /* Y3 = R*(U1*H^2 - X3) - S1*H^3 */
-        sp_256_mont_sub_10(y, y, x, p256_mod);
-        sp_256_mont_mul_10(y, y, t4, p256_mod, p256_mp_mod);
-        sp_256_mont_mul_10(t5, t5, t3, p256_mod, p256_mp_mod);
-        sp_256_mont_sub_10(y, y, t5, p256_mod);
-    }
-}
-
-#ifdef WOLFSSL_SP_SMALL
-/* Multiply the point by the scalar and return the result.
- * If map is true then convert result to affine co-ordinates.
- *
- * r     Resulting point.
- * g     Point to multiply.
- * k     Scalar to multiply by.
- * map   Indicates whether to convert result to affine.
- * heap  Heap to use for allocation.
- * returns MEMORY_E when memory allocation fails and MP_OKAY on success.
- */
-static int sp_256_ecc_mulmod_10(sp_point* r, const sp_point* g, const sp_digit* k,
-        int map, void* heap)
-{
-    sp_point* td;
-    sp_point* t[3];
-    sp_digit* tmp;
-    sp_digit n;
-    int i;
-    int c, y;
-    int err = MP_OKAY;
-
-    (void)heap;
-
-    td = (sp_point*)XMALLOC(sizeof(sp_point) * 3, heap, DYNAMIC_TYPE_ECC);
-    if (td == NULL)
-        err = MEMORY_E;
-    tmp = (sp_digit*)XMALLOC(sizeof(sp_digit) * 2 * 10 * 5, heap,
-                                                              DYNAMIC_TYPE_ECC);
-    if (tmp == NULL)
-        err = MEMORY_E;
-
-    if (err == MP_OKAY) {
-        XMEMSET(td, 0, sizeof(*td) * 3);
-
-        t[0] = &td[0];
-        t[1] = &td[1];
-        t[2] = &td[2];
-
-        /* t[0] = {0, 0, 1} * norm */
-        t[0]->infinity = 1;
-        /* t[1] = {g->x, g->y, g->z} * norm */
-        err = sp_256_mod_mul_norm_10(t[1]->x, g->x, p256_mod);
-    }
-    if (err == MP_OKAY)
-        err = sp_256_mod_mul_norm_10(t[1]->y, g->y, p256_mod);
-    if (err == MP_OKAY)
-        err = sp_256_mod_mul_norm_10(t[1]->z, g->z, p256_mod);
-
-    if (err == MP_OKAY) {
-        i = 9;
-        c = 22;
-        n = k[i--] << (26 - c);
-        for (; ; c--) {
-            if (c == 0) {
-                if (i == -1)
-                    break;
-
-                n = k[i--];
-                c = 26;
-            }
-
-            y = (n >> 25) & 1;
-            n <<= 1;
-
-            sp_256_proj_point_add_10(t[y^1], t[0], t[1], tmp);
-
-            XMEMCPY(t[2], (void*)(((size_t)t[0] & addr_mask[y^1]) +
-                                  ((size_t)t[1] & addr_mask[y])),
-                    sizeof(sp_point));
-            sp_256_proj_point_dbl_10(t[2], t[2], tmp);
-            XMEMCPY((void*)(((size_t)t[0] & addr_mask[y^1]) +
-                            ((size_t)t[1] & addr_mask[y])), t[2],
-                    sizeof(sp_point));
-        }
-
-        if (map)
-            sp_256_map_10(r, t[0], tmp);
-        else
-            XMEMCPY(r, t[0], sizeof(sp_point));
-    }
-
-    if (tmp != NULL) {
-        XMEMSET(tmp, 0, sizeof(sp_digit) * 2 * 10 * 5);
-        XFREE(tmp, NULL, DYNAMIC_TYPE_ECC);
-    }
-    if (td != NULL) {
-        XMEMSET(td, 0, sizeof(sp_point) * 3);
-        XFREE(td, NULL, DYNAMIC_TYPE_ECC);
-    }
-
-    return err;
-}
-
-#elif defined(WOLFSSL_SP_CACHE_RESISTANT)
-/* Multiply the point by the scalar and return the result.
- * If map is true then convert result to affine co-ordinates.
- *
- * r     Resulting point.
- * g     Point to multiply.
- * k     Scalar to multiply by.
- * map   Indicates whether to convert result to affine.
- * heap  Heap to use for allocation.
- * returns MEMORY_E when memory allocation fails and MP_OKAY on success.
- */
-static int sp_256_ecc_mulmod_10(sp_point* r, const sp_point* g, const sp_digit* k,
-        int map, void* heap)
-{
-#if !defined(WOLFSSL_SP_SMALL) && !defined(WOLFSSL_SMALL_STACK)
-    sp_point td[3];
-    sp_digit tmpd[2 * 10 * 5];
-#endif
-    sp_point* t;
-    sp_digit* tmp;
-    sp_digit n;
-    int i;
-    int c, y;
-    int err = MP_OKAY;
-
-    (void)heap;
-
-#if defined(WOLFSSL_SP_SMALL) || defined(WOLFSSL_SMALL_STACK)
-    sp_point td[3];
-    t = (sp_point*)XMALLOC(sizeof(*td) * 3, heap, DYNAMIC_TYPE_ECC);
-    if (t == NULL)
-        err = MEMORY_E;
-    tmp = (sp_digit*)XMALLOC(sizeof(sp_digit) * 2 * 10 * 5, heap,
-                             DYNAMIC_TYPE_ECC);
-    if (tmp == NULL)
-        err = MEMORY_E;
-#else
-    t = td;
-    tmp = tmpd;
-#endif
-
-    if (err == MP_OKAY) {
-        t[0] = &td[0];
-        t[1] = &td[1];
-        t[2] = &td[2];
-
-        /* t[0] = {0, 0, 1} * norm */
-        XMEMSET(&t[0], 0, sizeof(t[0]));
-        t[0].infinity = 1;
-        /* t[1] = {g->x, g->y, g->z} * norm */
-        err = sp_256_mod_mul_norm_10(t[1].x, g->x, p256_mod);
-    }
-    if (err == MP_OKAY)
-        err = sp_256_mod_mul_norm_10(t[1].y, g->y, p256_mod);
-    if (err == MP_OKAY)
-        err = sp_256_mod_mul_norm_10(t[1].z, g->z, p256_mod);
-
-    if (err == MP_OKAY) {
-        i = 9;
-        c = 22;
-        n = k[i--] << (26 - c);
-        for (; ; c--) {
-            if (c == 0) {
-                if (i == -1)
-                    break;
-
-                n = k[i--];
-                c = 26;
-            }
-
-            y = (n >> 25) & 1;
-            n <<= 1;
-
-            sp_256_proj_point_add_10(&t[y^1], &t[0], &t[1], tmp);
-
-            XMEMCPY(&t[2], (void*)(((size_t)&t[0] & addr_mask[y^1]) +
-                                 ((size_t)&t[1] & addr_mask[y])), sizeof(t[2]));
-            sp_256_proj_point_dbl_10(&t[2], &t[2], tmp);
-            XMEMCPY((void*)(((size_t)&t[0] & addr_mask[y^1]) +
-                          ((size_t)&t[1] & addr_mask[y])), &t[2], sizeof(t[2]));
-        }
-
-        if (map)
-            sp_256_map_10(r, &t[0], tmp);
-        else
-            XMEMCPY(r, &t[0], sizeof(sp_point));
-    }
-
-#if defined(WOLFSSL_SP_SMALL) || defined(WOLFSSL_SMALL_STACK)
-    if (tmp != NULL) {
-        XMEMSET(tmp, 0, sizeof(sp_digit) * 2 * 10 * 5);
-        XFREE(tmp, heap, DYNAMIC_TYPE_ECC);
-    }
-    if (t != NULL) {
-        XMEMSET(t, 0, sizeof(sp_point) * 3);
-        XFREE(t, heap, DYNAMIC_TYPE_ECC);
-    }
-#else
-    ForceZero(tmpd, sizeof(tmpd));
-    ForceZero(td, sizeof(td));
-#endif
-
-    return err;
-}
-
-#else
-/* A table entry for pre-computed points. */
-typedef struct sp_table_entry {
-    sp_digit x[10];
-    sp_digit y[10];
-} sp_table_entry;
-
-/* Multiply the point by the scalar and return the result.
- * If map is true then convert result to affine co-ordinates.
- *
- * r     Resulting point.
- * g     Point to multiply.
- * k     Scalar to multiply by.
- * map   Indicates whether to convert result to affine.
- * heap  Heap to use for allocation.
- * returns MEMORY_E when memory allocation fails and MP_OKAY on success.
- */
-static int sp_256_ecc_mulmod_fast_10(sp_point* r, const sp_point* g, const sp_digit* k,
-        int map, void* heap)
-{
-#if !defined(WOLFSSL_SP_SMALL) && !defined(WOLFSSL_SMALL_STACK)
-    sp_point td[16];
-    sp_point rtd;
-    sp_digit tmpd[2 * 10 * 5];
-#endif
-    sp_point* t;
-    sp_point* rt;
-    sp_digit* tmp;
-    sp_digit n;
-    int i;
-    int c, y;
-    int err;
-
-    (void)heap;
-
-    err = sp_ecc_point_new(heap, rtd, rt);
-#if defined(WOLFSSL_SP_SMALL) || defined(WOLFSSL_SMALL_STACK)
-    t = (sp_point*)XMALLOC(sizeof(sp_point) * 16, heap, DYNAMIC_TYPE_ECC);
-    if (t == NULL)
-        err = MEMORY_E;
-    tmp = (sp_digit*)XMALLOC(sizeof(sp_digit) * 2 * 10 * 5, heap,
-                             DYNAMIC_TYPE_ECC);
-    if (tmp == NULL)
-        err = MEMORY_E;
-#else
-    t = td;
-    tmp = tmpd;
-#endif
-
-    if (err == MP_OKAY) {
-        /* t[0] = {0, 0, 1} * norm */
-        XMEMSET(&t[0], 0, sizeof(t[0]));
-        t[0].infinity = 1;
-        /* t[1] = {g->x, g->y, g->z} * norm */
-        sp_256_mod_mul_norm_10(t[1].x, g->x, p256_mod);
-        sp_256_mod_mul_norm_10(t[1].y, g->y, p256_mod);
-        sp_256_mod_mul_norm_10(t[1].z, g->z, p256_mod);
-        t[1].infinity = 0;
-        sp_256_proj_point_dbl_10(&t[ 2], &t[ 1], tmp);
-        t[ 2].infinity = 0;
-        sp_256_proj_point_add_10(&t[ 3], &t[ 2], &t[ 1], tmp);
-        t[ 3].infinity = 0;
-        sp_256_proj_point_dbl_10(&t[ 4], &t[ 2], tmp);
-        t[ 4].infinity = 0;
-        sp_256_proj_point_add_10(&t[ 5], &t[ 3], &t[ 2], tmp);
-        t[ 5].infinity = 0;
-        sp_256_proj_point_dbl_10(&t[ 6], &t[ 3], tmp);
-        t[ 6].infinity = 0;
-        sp_256_proj_point_add_10(&t[ 7], &t[ 4], &t[ 3], tmp);
-        t[ 7].infinity = 0;
-        sp_256_proj_point_dbl_10(&t[ 8], &t[ 4], tmp);
-        t[ 8].infinity = 0;
-        sp_256_proj_point_add_10(&t[ 9], &t[ 5], &t[ 4], tmp);
-        t[ 9].infinity = 0;
-        sp_256_proj_point_dbl_10(&t[10], &t[ 5], tmp);
-        t[10].infinity = 0;
-        sp_256_proj_point_add_10(&t[11], &t[ 6], &t[ 5], tmp);
-        t[11].infinity = 0;
-        sp_256_proj_point_dbl_10(&t[12], &t[ 6], tmp);
-        t[12].infinity = 0;
-        sp_256_proj_point_add_10(&t[13], &t[ 7], &t[ 6], tmp);
-        t[13].infinity = 0;
-        sp_256_proj_point_dbl_10(&t[14], &t[ 7], tmp);
-        t[14].infinity = 0;
-        sp_256_proj_point_add_10(&t[15], &t[ 8], &t[ 7], tmp);
-        t[15].infinity = 0;
-
-        i = 8;
-        n = k[i+1] << 6;
-        c = 18;
-        y = n >> 24;
-        XMEMCPY(rt, &t[y], sizeof(sp_point));
-        n <<= 8;
-        for (; i>=0 || c>=4; ) {
-            if (c < 4) {
-                n |= k[i--] << (6 - c);
-                c += 26;
-            }
-            y = (n >> 28) & 0xf;
-            n <<= 4;
-            c -= 4;
-
-            sp_256_proj_point_dbl_10(rt, rt, tmp);
-            sp_256_proj_point_dbl_10(rt, rt, tmp);
-            sp_256_proj_point_dbl_10(rt, rt, tmp);
-            sp_256_proj_point_dbl_10(rt, rt, tmp);
-
-            sp_256_proj_point_add_10(rt, rt, &t[y], tmp);
-        }
-
-        if (map)
-            sp_256_map_10(r, rt, tmp);
-        else
-            XMEMCPY(r, rt, sizeof(sp_point));
-    }
-
-#if defined(WOLFSSL_SP_SMALL) || defined(WOLFSSL_SMALL_STACK)
-    if (tmp != NULL) {
-        XMEMSET(tmp, 0, sizeof(sp_digit) * 2 * 10 * 5);
-        XFREE(tmp, heap, DYNAMIC_TYPE_ECC);
-    }
-    if (t != NULL) {
-        XMEMSET(t, 0, sizeof(sp_point) * 16);
-        XFREE(t, heap, DYNAMIC_TYPE_ECC);
-    }
-#else
-    ForceZero(tmpd, sizeof(tmpd));
-    ForceZero(td, sizeof(td));
-#endif
-    sp_ecc_point_free(rt, 1, heap);
-
-    return err;
-}
-
-#ifdef FP_ECC
-/* Double the Montgomery form projective point p a number of times.
- *
- * r  Result of repeated doubling of point.
- * p  Point to double.
- * n  Number of times to double
- * t  Temporary ordinate data.
- */
-static void sp_256_proj_point_dbl_n_10(sp_point* r, const sp_point* p, int n,
-        sp_digit* t)
-{
-    sp_point* rp[2];
-    sp_digit* w = t;
-    sp_digit* a = t + 2*10;
-    sp_digit* b = t + 4*10;
-    sp_digit* t1 = t + 6*10;
-    sp_digit* t2 = t + 8*10;
-    sp_digit* x;
-    sp_digit* y;
-    sp_digit* z;
-    int i;
-
-    rp[0] = r;
-    rp[1] = (sp_point*)t;
-    XMEMSET(rp[1], 0, sizeof(sp_point));
-    x = rp[p->infinity]->x;
-    y = rp[p->infinity]->y;
-    z = rp[p->infinity]->z;
-    if (r != p) {
-        for (i=0; i<10; i++)
-            r->x[i] = p->x[i];
-        for (i=0; i<10; i++)
-            r->y[i] = p->y[i];
-        for (i=0; i<10; i++)
-            r->z[i] = p->z[i];
-        r->infinity = p->infinity;
-    }
-
-    /* Y = 2*Y */
-    sp_256_mont_dbl_10(y, y, p256_mod);
-    /* W = Z^4 */
-    sp_256_mont_sqr_10(w, z, p256_mod, p256_mp_mod);
-    sp_256_mont_sqr_10(w, w, p256_mod, p256_mp_mod);
-    while (n--) {
-        /* A = 3*(X^2 - W) */
-        sp_256_mont_sqr_10(t1, x, p256_mod, p256_mp_mod);
-        sp_256_mont_sub_10(t1, t1, w, p256_mod);
-        sp_256_mont_tpl_10(a, t1, p256_mod);
-        /* B = X*Y^2 */
-        sp_256_mont_sqr_10(t2, y, p256_mod, p256_mp_mod);
-        sp_256_mont_mul_10(b, t2, x, p256_mod, p256_mp_mod);
-        /* X = A^2 - 2B */
-        sp_256_mont_sqr_10(x, a, p256_mod, p256_mp_mod);
-        sp_256_mont_dbl_10(t1, b, p256_mod);
-        sp_256_mont_sub_10(x, x, t1, p256_mod);
-        /* Z = Z*Y */
-        sp_256_mont_mul_10(z, z, y, p256_mod, p256_mp_mod);
-        /* t2 = Y^4 */
-        sp_256_mont_sqr_10(t2, t2, p256_mod, p256_mp_mod);
-        if (n) {
-            /* W = W*Y^4 */
-            sp_256_mont_mul_10(w, w, t2, p256_mod, p256_mp_mod);
-        }
-        /* y = 2*A*(B - X) - Y^4 */
-        sp_256_mont_sub_10(y, b, x, p256_mod);
-        sp_256_mont_mul_10(y, y, a, p256_mod, p256_mp_mod);
-        sp_256_mont_dbl_10(y, y, p256_mod);
-        sp_256_mont_sub_10(y, y, t2, p256_mod);
-    }
-    /* Y = Y/2 */
-    sp_256_div2_10(y, y, p256_mod);
-}
-
-#endif /* FP_ECC */
-/* Add two Montgomery form projective points. The second point has a q value of
- * one.
- * Only the first point can be the same pointer as the result point.
- *
- * r  Result of addition.
- * p  Frist point to add.
- * q  Second point to add.
- * t  Temporary ordinate data.
- */
-static void sp_256_proj_point_add_qz1_10(sp_point* r, const sp_point* p,
-        const sp_point* q, sp_digit* t)
-{
-    const sp_point* ap[2];
-    sp_point* rp[2];
-    sp_digit* t1 = t;
-    sp_digit* t2 = t + 2*10;
-    sp_digit* t3 = t + 4*10;
-    sp_digit* t4 = t + 6*10;
-    sp_digit* t5 = t + 8*10;
-    sp_digit* x;
-    sp_digit* y;
-    sp_digit* z;
-    int i;
-
-    /* Check double */
-    sp_256_sub_10(t1, p256_mod, q->y);
-    sp_256_norm_10(t1);
-    if (sp_256_cmp_equal_10(p->x, q->x) & sp_256_cmp_equal_10(p->z, q->z) &
-        (sp_256_cmp_equal_10(p->y, q->y) | sp_256_cmp_equal_10(p->y, t1))) {
-        sp_256_proj_point_dbl_10(r, p, t);
-    }
-    else {
-        rp[0] = r;
-        rp[1] = (sp_point*)t;
-        XMEMSET(rp[1], 0, sizeof(sp_point));
-        x = rp[p->infinity | q->infinity]->x;
-        y = rp[p->infinity | q->infinity]->y;
-        z = rp[p->infinity | q->infinity]->z;
-
-        ap[0] = p;
-        ap[1] = q;
-        for (i=0; i<10; i++)
-            r->x[i] = ap[p->infinity]->x[i];
-        for (i=0; i<10; i++)
-            r->y[i] = ap[p->infinity]->y[i];
-        for (i=0; i<10; i++)
-            r->z[i] = ap[p->infinity]->z[i];
-        r->infinity = ap[p->infinity]->infinity;
-
-        /* U2 = X2*Z1^2 */
-        sp_256_mont_sqr_10(t2, z, p256_mod, p256_mp_mod);
-        sp_256_mont_mul_10(t4, t2, z, p256_mod, p256_mp_mod);
-        sp_256_mont_mul_10(t2, t2, q->x, p256_mod, p256_mp_mod);
-        /* S2 = Y2*Z1^3 */
-        sp_256_mont_mul_10(t4, t4, q->y, p256_mod, p256_mp_mod);
-        /* H = U2 - X1 */
-        sp_256_mont_sub_10(t2, t2, x, p256_mod);
-        /* R = S2 - Y1 */
-        sp_256_mont_sub_10(t4, t4, y, p256_mod);
-        /* Z3 = H*Z1 */
-        sp_256_mont_mul_10(z, z, t2, p256_mod, p256_mp_mod);
-        /* X3 = R^2 - H^3 - 2*X1*H^2 */
-        sp_256_mont_sqr_10(t1, t4, p256_mod, p256_mp_mod);
-        sp_256_mont_sqr_10(t5, t2, p256_mod, p256_mp_mod);
-        sp_256_mont_mul_10(t3, x, t5, p256_mod, p256_mp_mod);
-        sp_256_mont_mul_10(t5, t5, t2, p256_mod, p256_mp_mod);
-        sp_256_mont_sub_10(x, t1, t5, p256_mod);
-        sp_256_mont_dbl_10(t1, t3, p256_mod);
-        sp_256_mont_sub_10(x, x, t1, p256_mod);
-        /* Y3 = R*(X1*H^2 - X3) - Y1*H^3 */
-        sp_256_mont_sub_10(t3, t3, x, p256_mod);
-        sp_256_mont_mul_10(t3, t3, t4, p256_mod, p256_mp_mod);
-        sp_256_mont_mul_10(t5, t5, y, p256_mod, p256_mp_mod);
-        sp_256_mont_sub_10(y, t3, t5, p256_mod);
-    }
-}
-
-#ifdef FP_ECC
-/* Convert the projective point to affine.
- * Ordinates are in Montgomery form.
- *
- * a  Point to convert.
- * t  Temprorary data.
- */
-static void sp_256_proj_to_affine_10(sp_point* a, sp_digit* t)
-{
-    sp_digit* t1 = t;
-    sp_digit* t2 = t + 2 * 10;
-    sp_digit* tmp = t + 4 * 10;
-
-    sp_256_mont_inv_10(t1, a->z, tmp);
-
-    sp_256_mont_sqr_10(t2, t1, p256_mod, p256_mp_mod);
-    sp_256_mont_mul_10(t1, t2, t1, p256_mod, p256_mp_mod);
-
-    sp_256_mont_mul_10(a->x, a->x, t2, p256_mod, p256_mp_mod);
-    sp_256_mont_mul_10(a->y, a->y, t1, p256_mod, p256_mp_mod);
-    XMEMCPY(a->z, p256_norm_mod, sizeof(p256_norm_mod));
-}
-
-/* Generate the pre-computed table of points for the base point.
- *
- * a      The base point.
- * table  Place to store generated point data.
- * tmp    Temprorary data.
- * heap  Heap to use for allocation.
- */
-static int sp_256_gen_stripe_table_10(const sp_point* a,
-        sp_table_entry* table, sp_digit* tmp, void* heap)
-{
-#if !defined(WOLFSSL_SP_SMALL) && !defined(WOLFSSL_SMALL_STACK)
-    sp_point td, s1d, s2d;
-#endif
-    sp_point* t;
-    sp_point* s1 = NULL;
-    sp_point* s2 = NULL;
-    int i, j;
-    int err;
-
-    (void)heap;
-
-    err = sp_ecc_point_new(heap, td, t);
-    if (err == MP_OKAY)
-        err = sp_ecc_point_new(heap, s1d, s1);
-    if (err == MP_OKAY)
-        err = sp_ecc_point_new(heap, s2d, s2);
-
-    if (err == MP_OKAY)
-        err = sp_256_mod_mul_norm_10(t->x, a->x, p256_mod);
-    if (err == MP_OKAY)
-        err = sp_256_mod_mul_norm_10(t->y, a->y, p256_mod);
-    if (err == MP_OKAY)
-        err = sp_256_mod_mul_norm_10(t->z, a->z, p256_mod);
-    if (err == MP_OKAY) {
-        t->infinity = 0;
-        sp_256_proj_to_affine_10(t, tmp);
-
-        XMEMCPY(s1->z, p256_norm_mod, sizeof(p256_norm_mod));
-        s1->infinity = 0;
-        XMEMCPY(s2->z, p256_norm_mod, sizeof(p256_norm_mod));
-        s2->infinity = 0;
-
-        /* table[0] = {0, 0, infinity} */
-        XMEMSET(&table[0], 0, sizeof(sp_table_entry));
-        /* table[1] = Affine version of 'a' in Montgomery form */
-        XMEMCPY(table[1].x, t->x, sizeof(table->x));
-        XMEMCPY(table[1].y, t->y, sizeof(table->y));
-
-        for (i=1; i<8; i++) {
-            sp_256_proj_point_dbl_n_10(t, t, 32, tmp);
-            sp_256_proj_to_affine_10(t, tmp);
-            XMEMCPY(table[1<<i].x, t->x, sizeof(table->x));
-            XMEMCPY(table[1<<i].y, t->y, sizeof(table->y));
-        }
-
-        for (i=1; i<8; i++) {
-            XMEMCPY(s1->x, table[1<<i].x, sizeof(table->x));
-            XMEMCPY(s1->y, table[1<<i].y, sizeof(table->y));
-            for (j=(1<<i)+1; j<(1<<(i+1)); j++) {
-                XMEMCPY(s2->x, table[j-(1<<i)].x, sizeof(table->x));
-                XMEMCPY(s2->y, table[j-(1<<i)].y, sizeof(table->y));
-                sp_256_proj_point_add_qz1_10(t, s1, s2, tmp);
-                sp_256_proj_to_affine_10(t, tmp);
-                XMEMCPY(table[j].x, t->x, sizeof(table->x));
-                XMEMCPY(table[j].y, t->y, sizeof(table->y));
-            }
-        }
-    }
-
-    sp_ecc_point_free(s2, 0, heap);
-    sp_ecc_point_free(s1, 0, heap);
-    sp_ecc_point_free( t, 0, heap);
-
-    return err;
-}
-
-#endif /* FP_ECC */
-/* Multiply the point by the scalar and return the result.
- * If map is true then convert result to affine co-ordinates.
- *
- * r     Resulting point.
- * k     Scalar to multiply by.
- * map   Indicates whether to convert result to affine.
- * heap  Heap to use for allocation.
- * returns MEMORY_E when memory allocation fails and MP_OKAY on success.
- */
-static int sp_256_ecc_mulmod_stripe_10(sp_point* r, const sp_point* g,
-        const sp_table_entry* table, const sp_digit* k, int map, void* heap)
-{
-#if !defined(WOLFSSL_SP_SMALL) && !defined(WOLFSSL_SMALL_STACK)
-    sp_point rtd;
-    sp_point pd;
-    sp_digit td[2 * 10 * 5];
-#endif
-    sp_point* rt;
-    sp_point* p = NULL;
-    sp_digit* t;
-    int i, j;
-    int y, x;
-    int err;
-
-    (void)g;
-    (void)heap;
-
-    err = sp_ecc_point_new(heap, rtd, rt);
-    if (err == MP_OKAY)
-        err = sp_ecc_point_new(heap, pd, p);
-#if defined(WOLFSSL_SP_SMALL) || defined(WOLFSSL_SMALL_STACK)
-    t = (sp_digit*)XMALLOC(sizeof(sp_digit) * 2 * 10 * 5, heap,
-                           DYNAMIC_TYPE_ECC);
-    if (t == NULL)
-        err = MEMORY_E;
-#else
-    t = td;
-#endif
-
-    if (err == MP_OKAY) {
-        XMEMCPY(p->z, p256_norm_mod, sizeof(p256_norm_mod));
-        XMEMCPY(rt->z, p256_norm_mod, sizeof(p256_norm_mod));
-
-        y = 0;
-        for (j=0,x=31; j<8; j++,x+=32)
-            y |= ((k[x / 26] >> (x % 26)) & 1) << j;
-        XMEMCPY(rt->x, table[y].x, sizeof(table[y].x));
-        XMEMCPY(rt->y, table[y].y, sizeof(table[y].y));
-        rt->infinity = !y;
-        for (i=30; i>=0; i--) {
-            y = 0;
-            for (j=0,x=i; j<8; j++,x+=32)
-                y |= ((k[x / 26] >> (x % 26)) & 1) << j;
-
-            sp_256_proj_point_dbl_10(rt, rt, t);
-            XMEMCPY(p->x, table[y].x, sizeof(table[y].x));
-            XMEMCPY(p->y, table[y].y, sizeof(table[y].y));
-            p->infinity = !y;
-            sp_256_proj_point_add_qz1_10(rt, rt, p, t);
-        }
-
-        if (map)
-            sp_256_map_10(r, rt, t);
-        else
-            XMEMCPY(r, rt, sizeof(sp_point));
-    }
-
-#if defined(WOLFSSL_SP_SMALL) || defined(WOLFSSL_SMALL_STACK)
-    if (t != NULL)
-        XFREE(t, heap, DYNAMIC_TYPE_ECC);
-#endif
-    sp_ecc_point_free(p, 0, heap);
-    sp_ecc_point_free(rt, 0, heap);
-
-    return err;
-}
-
-#ifdef FP_ECC
-#ifndef FP_ENTRIES
-    #define FP_ENTRIES 16
-#endif
-
-typedef struct sp_cache_t {
-    sp_digit x[10];
-    sp_digit y[10];
-    sp_table_entry table[256];
-    uint32_t cnt;
-    int set;
-} sp_cache_t;
-
-static THREAD_LS_T sp_cache_t sp_cache[FP_ENTRIES];
-static THREAD_LS_T int sp_cache_last = -1;
-static THREAD_LS_T int sp_cache_inited = 0;
-
-#ifndef HAVE_THREAD_LS
-    static volatile int initCacheMutex = 0;
-    static wolfSSL_Mutex sp_cache_lock;
-#endif
-
-static void sp_ecc_get_cache(const sp_point* g, sp_cache_t** cache)
-{
-    int i, j;
-    uint32_t least;
-
-    if (sp_cache_inited == 0) {
-        for (i=0; i<FP_ENTRIES; i++) {
-            sp_cache[i].set = 0;
-        }
-        sp_cache_inited = 1;
-    }
-
-    /* Compare point with those in cache. */
-    for (i=0; i<FP_ENTRIES; i++) {
-        if (!sp_cache[i].set)
-            continue;
-
-        if (sp_256_cmp_equal_10(g->x, sp_cache[i].x) &
-                           sp_256_cmp_equal_10(g->y, sp_cache[i].y)) {
-            sp_cache[i].cnt++;
-            break;
-        }
-    }
-
-    /* No match. */
-    if (i == FP_ENTRIES) {
-        /* Find empty entry. */
-        i = (sp_cache_last + 1) % FP_ENTRIES;
-        for (; i != sp_cache_last; i=(i+1)%FP_ENTRIES) {
-            if (!sp_cache[i].set) {
-                break;
-            }
-        }
-
-        /* Evict least used. */
-        if (i == sp_cache_last) {
-            least = sp_cache[0].cnt;
-            for (j=1; j<FP_ENTRIES; j++) {
-                if (sp_cache[j].cnt < least) {
-                    i = j;
-                    least = sp_cache[i].cnt;
-                }
-            }
-        }
-
-        XMEMCPY(sp_cache[i].x, g->x, sizeof(sp_cache[i].x));
-        XMEMCPY(sp_cache[i].y, g->y, sizeof(sp_cache[i].y));
-        sp_cache[i].set = 1;
-        sp_cache[i].cnt = 1;
-    }
-
-    *cache = &sp_cache[i];
-    sp_cache_last = i;
-}
-#endif /* FP_ECC */
-
-/* Multiply the base point of P256 by the scalar and return the result.
- * If map is true then convert result to affine co-ordinates.
- *
- * r     Resulting point.
- * g     Point to multiply.
- * k     Scalar to multiply by.
- * map   Indicates whether to convert result to affine.
- * heap  Heap to use for allocation.
- * returns MEMORY_E when memory allocation fails and MP_OKAY on success.
- */
-static int sp_256_ecc_mulmod_10(sp_point* r, const sp_point* g, const sp_digit* k,
-        int map, void* heap)
-{
-#ifndef FP_ECC
-    return sp_256_ecc_mulmod_fast_10(r, g, k, map, heap);
-#else
-    sp_digit tmp[2 * 10 * 5];
-    sp_cache_t* cache;
-    int err = MP_OKAY;
-
-#ifndef HAVE_THREAD_LS
-    if (initCacheMutex == 0) {
-         wc_InitMutex(&sp_cache_lock);
-         initCacheMutex = 1;
-    }
-    if (wc_LockMutex(&sp_cache_lock) != 0)
-       err = BAD_MUTEX_E;
-#endif /* HAVE_THREAD_LS */
-
-    if (err == MP_OKAY) {
-        sp_ecc_get_cache(g, &cache);
-        if (cache->cnt == 2)
-            sp_256_gen_stripe_table_10(g, cache->table, tmp, heap);
-
-#ifndef HAVE_THREAD_LS
-        wc_UnLockMutex(&sp_cache_lock);
-#endif /* HAVE_THREAD_LS */
-
-        if (cache->cnt < 2) {
-            err = sp_256_ecc_mulmod_fast_10(r, g, k, map, heap);
-        }
-        else {
-            err = sp_256_ecc_mulmod_stripe_10(r, g, cache->table, k,
-                    map, heap);
-        }
-    }
-
-    return err;
-#endif
-}
-
-#endif
-/* Multiply the point by the scalar and return the result.
- * If map is true then convert result to affine co-ordinates.
- *
- * km    Scalar to multiply by.
- * p     Point to multiply.
- * r     Resulting point.
- * map   Indicates whether to convert result to affine.
- * heap  Heap to use for allocation.
- * returns MEMORY_E when memory allocation fails and MP_OKAY on success.
- */
-int sp_ecc_mulmod_256(mp_int* km, ecc_point* gm, ecc_point* r, int map,
-        void* heap)
-{
-#if !defined(WOLFSSL_SP_SMALL) && !defined(WOLFSSL_SMALL_STACK)
-    sp_point p;
-    sp_digit kd[10];
-#endif
-    sp_point* point;
-    sp_digit* k = NULL;
-    int err = MP_OKAY;
-
-    err = sp_ecc_point_new(heap, p, point);
-#if defined(WOLFSSL_SP_SMALL) || defined(WOLFSSL_SMALL_STACK)
-    if (err == MP_OKAY) {
-        k = (sp_digit*)XMALLOC(sizeof(sp_digit) * 10, heap,
-                                                              DYNAMIC_TYPE_ECC);
-        if (k == NULL)
-            err = MEMORY_E;
-    }
-#else
-    k = kd;
-#endif
-    if (err == MP_OKAY) {
-        sp_256_from_mp(k, 10, km);
-        sp_256_point_from_ecc_point_10(point, gm);
-
-            err = sp_256_ecc_mulmod_10(point, point, k, map, heap);
-    }
-    if (err == MP_OKAY)
-        err = sp_256_point_to_ecc_point_10(point, r);
-
-#if defined(WOLFSSL_SP_SMALL) || defined(WOLFSSL_SMALL_STACK)
-    if (k != NULL)
-        XFREE(k, heap, DYNAMIC_TYPE_ECC);
-#endif
-    sp_ecc_point_free(point, 0, heap);
-
-    return err;
-}
-
-#ifdef WOLFSSL_SP_SMALL
-/* Multiply the base point of P256 by the scalar and return the result.
- * If map is true then convert result to affine co-ordinates.
- *
- * r     Resulting point.
- * k     Scalar to multiply by.
- * map   Indicates whether to convert result to affine.
- * heap  Heap to use for allocation.
- * returns MEMORY_E when memory allocation fails and MP_OKAY on success.
- */
-static int sp_256_ecc_mulmod_base_10(sp_point* r, const sp_digit* k,
-        int map, void* heap)
-{
-    /* No pre-computed values. */
-    return sp_256_ecc_mulmod_10(r, &p256_base, k, map, heap);
-}
-
-#else
-static const sp_table_entry p256_table[256] = {
-    /* 0 */
-    { { 0x00, 0x00, 0x00, 0x00, 0x00, 0x00, 0x00, 0x00, 0x00, 0x00 },
-      { 0x00, 0x00, 0x00, 0x00, 0x00, 0x00, 0x00, 0x00, 0x00, 0x00 } },
-    /* 1 */
-    { { 0x0a9143c,0x1cc3506,0x360179e,0x3f17fb6,0x075ba95,0x1d88944,
-        0x3b732b7,0x15719e7,0x376a537,0x0062417 },
-      { 0x295560a,0x094d5f3,0x245cddf,0x392e867,0x18b4ab8,0x3487cc9,
-        0x288688d,0x176174b,0x3182588,0x0215c7f } },
-    /* 2 */
-    { { 0x147519a,0x2218090,0x32f0202,0x2b09acd,0x0d0981e,0x1e17af2,
-        0x14a7caa,0x163a6a7,0x10ddbdf,0x03654f1 },
-      { 0x1590f8f,0x0d8733f,0x09179d6,0x1ad139b,0x372e962,0x0bad933,
-        0x1961102,0x223cdff,0x37e9eb2,0x0218fae } },
-    /* 3 */
-    { { 0x0db6485,0x1ad88d7,0x2f97785,0x288bc28,0x3808f0e,0x3df8c02,
-        0x28d9544,0x20280f9,0x055b5ff,0x00001d8 },
-      { 0x38d2010,0x13ae6e0,0x308a763,0x2ecc90d,0x254014f,0x10a9981,
-        0x247d398,0x0fb8383,0x3613437,0x020c21d } },
-    /* 4 */
-    { { 0x2a0d2bb,0x08bf145,0x34994f9,0x1b06988,0x30d5cc1,0x1f18b22,
-        0x01cf3a5,0x199fe49,0x161fd1b,0x00bd79a },
-      { 0x1a01797,0x171c2fd,0x21925c1,0x1358255,0x23d20b4,0x1c7f6d4,
-        0x111b370,0x03dec12,0x1168d6f,0x03d923e } },
-    /* 5 */
-    { { 0x137bbbc,0x19a11f8,0x0bec9e5,0x27a29a8,0x3e43446,0x275cd18,
-        0x0427617,0x00056c7,0x285133d,0x016af80 },
-      { 0x04c7dab,0x2a0df30,0x0c0792a,0x1310c98,0x3573d9f,0x239b30d,
-        0x1315627,0x1ce0c32,0x25b6b6f,0x0252edc } },
-    /* 6 */
-    { { 0x20f141c,0x26d23dc,0x3c74bbf,0x334b7d6,0x06199b3,0x0441171,
-        0x3f61294,0x313bf70,0x3cb2f7d,0x03375ae },
-      { 0x2f436fd,0x19c02fa,0x26becca,0x1b6e64c,0x26f647f,0x053c948,
-        0x0fa7920,0x397d830,0x2bd4bda,0x028d86f } },
-    /* 7 */
-    { { 0x17c13c7,0x2895616,0x03e128a,0x17d42df,0x1c38d63,0x0f02747,
-        0x039aecf,0x0a4b01c,0x209c4b5,0x02e84b2 },
-      { 0x1f91dfd,0x023e916,0x07fb9e4,0x19b3ba8,0x13af43b,0x35e02ca,
-        0x0eb0899,0x3bd2c7b,0x19d701f,0x014faee } },
-    /* 8 */
-    { { 0x0e63d34,0x1fb8c6c,0x0fab4fe,0x1caa795,0x0f46005,0x179ed69,
-        0x093334d,0x120c701,0x39206d5,0x021627e },
-      { 0x183553a,0x03d7319,0x09e5aa7,0x12b8959,0x2087909,0x0011194,
-        0x1045071,0x0713f32,0x16d0254,0x03aec1a } },
-    /* 9 */
-    { { 0x01647c5,0x1b2856b,0x1799461,0x11f133d,0x0b8127d,0x1937eeb,
-        0x266aa37,0x1f68f71,0x0cbd1b2,0x03aca08 },
-      { 0x287e008,0x1be361a,0x38f3940,0x276488d,0x2d87dfa,0x0333b2c,
-        0x2d2e428,0x368755b,0x09b55a7,0x007ca0a } },
-    /* 10 */
-    { { 0x389da99,0x2a8300e,0x0022abb,0x27ae0a1,0x0a6f2d7,0x207017a,
-        0x047862b,0x1358c9e,0x35905e5,0x00cde92 },
-      { 0x1f7794a,0x1d40348,0x3f613c6,0x2ddf5b5,0x0207005,0x133f5ba,
-        0x1a37810,0x3ef5829,0x0d5f4c2,0x0035978 } },
-    /* 11 */
-    { { 0x1275d38,0x026efad,0x2358d9d,0x1142f82,0x14268a7,0x1cfac99,
-        0x362ff49,0x288cbc1,0x24252f4,0x0308f68 },
-      { 0x394520c,0x06e13c2,0x178e5da,0x18ec16f,0x1096667,0x134a7a8,
-        0x0dcb869,0x33fc4e9,0x38cc790,0x006778e } },
-    /* 12 */
-    { { 0x2c5fe04,0x29c5b09,0x1bdb183,0x02ceee8,0x03b28de,0x132dc4b,
-        0x32c586a,0x32ff5d0,0x3d491fc,0x038d372 },
-      { 0x2a58403,0x2351aea,0x3a53b40,0x21a0ba5,0x39a6974,0x1aaaa2b,
-        0x3901273,0x03dfe78,0x3447b4e,0x039d907 } },
-    /* 13 */
-    { { 0x364ba59,0x14e5077,0x02fc7d7,0x3b02c09,0x1d33f10,0x0560616,
-        0x06dfc6a,0x15efd3c,0x357052a,0x01284b7 },
-      { 0x039dbd0,0x18ce3e5,0x3e1fbfa,0x352f794,0x0d3c24b,0x07c6cc5,
-        0x1e4ffa2,0x3a91bf5,0x293bb5b,0x01abd6a } },
-    /* 14 */
-    { { 0x0c91999,0x02da644,0x0491da1,0x100a960,0x00a24b4,0x2330824,
-        0x0094b4b,0x1004cf8,0x35a66a4,0x017f8d1 },
-      { 0x13e7b4b,0x232af7e,0x391ab0f,0x069f08f,0x3292b50,0x3479898,
-        0x2889aec,0x2a4590b,0x308ecfe,0x02d5138 } },
-    /* 15 */
-    { { 0x2ddfdce,0x231ba45,0x39e6647,0x19be245,0x12c3291,0x35399f8,
-        0x0d6e764,0x3082d3a,0x2bda6b0,0x0382dac },
-      { 0x37efb57,0x04b7cae,0x00070d3,0x379e431,0x01aac0d,0x1e6f251,
-        0x0336ad6,0x0ddd3e4,0x3de25a6,0x01c7008 } },
-    /* 16 */
-    { { 0x3e20925,0x230912f,0x286762a,0x30e3f73,0x391c19a,0x34e1c18,
-        0x16a5d5d,0x093d96a,0x3d421d3,0x0187561 },
-      { 0x37173ea,0x19ce8a8,0x0b65e87,0x0214dde,0x2238480,0x16ead0f,
-        0x38441e0,0x3bef843,0x2124621,0x03e847f } },
-    /* 17 */
-    { { 0x0b19ffd,0x247cacb,0x3c231c8,0x16ec648,0x201ba8d,0x2b172a3,
-        0x103d678,0x2fb72db,0x04c1f13,0x0161bac },
-      { 0x3e8ed09,0x171b949,0x2de20c3,0x0f06067,0x21e81a3,0x1b194be,
-        0x0fd6c05,0x13c449e,0x0087086,0x006756b } },
-    /* 18 */
-    { { 0x09a4e1f,0x27d604c,0x00741e9,0x06fa49c,0x0ab7de7,0x3f4a348,
-        0x25ef0be,0x158fc9a,0x33f7f9c,0x039f001 },
-      { 0x2f59f76,0x3598e83,0x30501f6,0x15083f2,0x0669b3b,0x29980b5,
-        0x0c1f7a7,0x0f02b02,0x0fec65b,0x0382141 } },
-    /* 19 */
-    { { 0x031b3ca,0x23da368,0x2d66f09,0x27b9b69,0x06d1cab,0x13c91ba,
-        0x3d81fa9,0x25ad16f,0x0825b09,0x01e3c06 },
-      { 0x225787f,0x3bf790e,0x2c9bb7e,0x0347732,0x28016f8,0x0d6ff0d,
-        0x2a4877b,0x1d1e833,0x3b87e94,0x010e9dc } },
-    /* 20 */
-    { { 0x2b533d5,0x1ddcd34,0x1dc0625,0x3da86f7,0x3673b8a,0x1e7b0a4,
-        0x3e7c9aa,0x19ac55d,0x251c3b2,0x02edb79 },
-      { 0x25259b3,0x24c0ead,0x3480e7e,0x34f40e9,0x3d6a0af,0x2cf3f09,
-        0x2c83d19,0x2e66f16,0x19a5d18,0x0182d18 } },
-    /* 21 */
-    { { 0x2e5aa1c,0x28e3846,0x3658bd6,0x0ad279c,0x1b8b765,0x397e1fb,
-        0x130014e,0x3ff342c,0x3b2aeeb,0x02743c9 },
-      { 0x2730a55,0x0918c5e,0x083aca9,0x0bf76ef,0x19c955b,0x300669c,
-        0x01dfe0a,0x312341f,0x26d356e,0x0091295 } },
-    /* 22 */
-    { { 0x2cf1f96,0x00e52ba,0x271c6db,0x2a40930,0x19f2122,0x0b2f4ee,
-        0x26ac1b8,0x3bda498,0x0873581,0x0117963 },
-      { 0x38f9dbc,0x3d1e768,0x2040d3f,0x11ba222,0x3a8aaf1,0x1b82fb5,
-        0x1adfb24,0x2de9251,0x21cc1e4,0x0301038 } },
-    /* 23 */
-    { { 0x38117b6,0x2bc001b,0x1433847,0x3fdce8d,0x3651969,0x3651d7a,
-        0x2b35761,0x1bb1d20,0x097682c,0x00737d7 },
-      { 0x1f04839,0x1dd6d04,0x16987db,0x3d12378,0x17dbeac,0x1c2cc86,
-        0x121dd1b,0x3fcf6ca,0x1f8a92d,0x00119d5 } },
-    /* 24 */
-    { { 0x0e8ffcd,0x2b174af,0x1a82cc8,0x22cbf98,0x30d53c4,0x080b5b1,
-        0x3161727,0x297cfdb,0x2113b83,0x0011b97 },
-      { 0x0007f01,0x23fd936,0x3183e7b,0x0496bd0,0x07fb1ef,0x178680f,
-        0x1c5ea63,0x0016c11,0x2c3303d,0x01b8041 } },
-    /* 25 */
-    { { 0x0dd73b1,0x1cd6122,0x10d948c,0x23e657b,0x3767070,0x15a8aad,
-        0x385ea8c,0x33c7ce0,0x0ede901,0x0110965 },
-      { 0x2d4b65b,0x2a8b244,0x0c37f8f,0x0ee5b24,0x394c234,0x3a5e347,
-        0x26e4a15,0x39a3b4c,0x2514c2e,0x029e5be } },
-    /* 26 */
-    { { 0x23addd7,0x3ed8120,0x13b3359,0x20f959a,0x09e2a61,0x32fcf20,
-        0x05b78e3,0x19ba7e2,0x1a9c697,0x0392b4b },
-      { 0x2048a61,0x3dfd0a3,0x19a0357,0x233024b,0x3082d19,0x00fb63b,
-        0x3a1af4c,0x1450ff0,0x046c37b,0x0317a50 } },
-    /* 27 */
-    { { 0x3e75f9e,0x294e30a,0x3a78476,0x3a32c48,0x36fd1a9,0x0427012,
-        0x1e4df0b,0x11d1f61,0x1afdb46,0x018ca0f },
-      { 0x2f2df15,0x0a33dee,0x27f4ce7,0x1542b66,0x3e592c4,0x20d2f30,
-        0x3226ade,0x2a4e3ea,0x1ab1981,0x01a2f46 } },
-    /* 28 */
-    { { 0x087d659,0x3ab5446,0x305ac08,0x3d2cd64,0x33374d5,0x3f9d3f8,
-        0x186981c,0x37f5a5a,0x2f53c6f,0x01254a4 },
-      { 0x2cec896,0x1e32786,0x04844a8,0x043b16d,0x3d964b2,0x1935829,
-        0x16f7e26,0x1a0dd9a,0x30d2603,0x003b1d4 } },
-    /* 29 */
-    { { 0x12687bb,0x04e816b,0x21fa2da,0x1abccb8,0x3a1f83b,0x375181e,
-        0x0f5ef51,0x0fc2ce4,0x3a66486,0x003d881 },
-      { 0x3138233,0x1f8eec3,0x2718bd6,0x1b09caa,0x2dd66b9,0x1bb222b,
-        0x1004072,0x1b73e3b,0x07208ed,0x03fc36c } },
-    /* 30 */
-    { { 0x095d553,0x3e84053,0x0a8a749,0x3f575a0,0x3a44052,0x3ced59b,
-        0x3b4317f,0x03a8c60,0x13c8874,0x00c4ed4 },
-      { 0x0d11549,0x0b8ab02,0x221cb40,0x02ed37b,0x2071ee1,0x1fc8c83,
-        0x3987dd4,0x27e049a,0x0f986f1,0x00b4eaf } },
-    /* 31 */
-    { { 0x15581a2,0x2214060,0x11af4c2,0x1598c88,0x19a0a6d,0x32acba6,
-        0x3a7a0f0,0x2337c66,0x210ded9,0x0300dbe },
-      { 0x1fbd009,0x3822eb0,0x181629a,0x2401b45,0x30b68b1,0x2e78363,
-        0x2b32779,0x006530b,0x2c4b6d4,0x029aca8 } },
-    /* 32 */
-    { { 0x13549cf,0x0f943db,0x265ed43,0x1bfeb35,0x06f3369,0x3847f2d,
-        0x1bfdacc,0x26181a5,0x252af7c,0x02043b8 },
-      { 0x159bb2c,0x143f85c,0x357b654,0x2f9d62c,0x2f7dfbe,0x1a7fa9c,
-        0x057e74d,0x05d14ac,0x17a9273,0x035215c } },
-    /* 33 */
-    { { 0x0cb5a98,0x106a2bc,0x10bf117,0x24c7cc4,0x3d3da8f,0x2ce0ab7,
-        0x14e2cba,0x1813866,0x1a72f9a,0x01a9811 },
-      { 0x2b2411d,0x3034fe8,0x16e0170,0x0f9443a,0x0be0eb8,0x2196cf3,
-        0x0c9f738,0x15e40ef,0x0faf9e1,0x034f917 } },
-    /* 34 */
-    { { 0x03f7669,0x3da6efa,0x3d6bce1,0x209ca1d,0x109f8ae,0x09109e3,
-        0x08ae543,0x3067255,0x1dee3c2,0x0081dd5 },
-      { 0x3ef1945,0x358765b,0x28c387b,0x3bec4b4,0x218813c,0x0b7d92a,
-        0x3cd1d67,0x2c0367e,0x2e57154,0x0123717 } },
-    /* 35 */
-    { { 0x3e5a199,0x1e42ffd,0x0bb7123,0x33e6273,0x1e0efb8,0x294671e,
-        0x3a2bfe0,0x3d11709,0x2eddff6,0x03cbec2 },
-      { 0x0b5025f,0x0255d7c,0x1f2241c,0x35d03ea,0x0550543,0x202fef4,
-        0x23c8ad3,0x354963e,0x015db28,0x0284fa4 } },
-    /* 36 */
-    { { 0x2b65cbc,0x1e8d428,0x0226f9f,0x1c8a919,0x10b04b9,0x08fc1e8,
-        0x1ce241e,0x149bc99,0x2b01497,0x00afc35 },
-      { 0x3216fb7,0x1374fd2,0x226ad3d,0x19fef76,0x0f7d7b8,0x1c21417,
-        0x37b83f6,0x3a27eba,0x25a162f,0x010aa52 } },
-    /* 37 */
-    { { 0x2adf191,0x1ab42fa,0x28d7584,0x2409689,0x20f8a48,0x253707d,
-        0x2030504,0x378f7a1,0x169c65e,0x00b0b76 },
-      { 0x3849c17,0x085c764,0x10dd6d0,0x2e87689,0x1460488,0x30e9521,
-        0x10c7063,0x1b6f120,0x21f42c5,0x03d0dfe } },
-    /* 38 */
-    { { 0x20f7dab,0x035c512,0x29ac6aa,0x24c5ddb,0x20f0497,0x17ce5e1,
-        0x00a050f,0x1eaa14b,0x3335470,0x02abd16 },
-      { 0x18d364a,0x0df0cf0,0x316585e,0x018f925,0x0d40b9b,0x17b1511,
-        0x1716811,0x1caf3d0,0x10df4f2,0x0337d8c } },
-    /* 39 */
-    { { 0x2a8b7ef,0x0f188e3,0x2287747,0x06216f0,0x008e935,0x2f6a38d,
-        0x1567722,0x0bfc906,0x0bada9e,0x03c3402 },
-      { 0x014d3b1,0x099c749,0x2a76291,0x216c067,0x3b37549,0x14ef2f6,
-        0x21b96d4,0x1ee2d71,0x2f5ca88,0x016f570 } },
-    /* 40 */
-    { { 0x09a3154,0x3d1a7bd,0x2e9aef0,0x255b8ac,0x03e85a5,0x2a492a7,
-        0x2aec1ea,0x11c6516,0x3c8a09e,0x02a84b7 },
-      { 0x1f69f1d,0x09c89d3,0x1e7326f,0x0b28bfd,0x0e0e4c8,0x1ea7751,
-        0x18ce73b,0x2a406e7,0x273e48c,0x01b00db } },
-    /* 41 */
-    { { 0x36e3138,0x2b84a83,0x345a5cf,0x00096b4,0x16966ef,0x159caf1,
-        0x13c64b4,0x2f89226,0x25896af,0x00a4bfd },
-      { 0x2213402,0x1435117,0x09fed52,0x09d0e4b,0x0f6580e,0x2871cba,
-        0x3b397fd,0x1c9d825,0x090311b,0x0191383 } },
-    /* 42 */
-    { { 0x07153f0,0x1087869,0x18c9e1e,0x1e64810,0x2b86c3b,0x0175d9c,
-        0x3dce877,0x269de4e,0x393cab7,0x03c96b9 },
-      { 0x1869d0c,0x06528db,0x02641f3,0x209261b,0x29d55c8,0x25ba517,
-        0x3b5ea30,0x028f927,0x25313db,0x00e6e39 } },
-    /* 43 */
-    { { 0x2fd2e59,0x150802d,0x098f377,0x19a4957,0x135e2c0,0x38a95ce,
-        0x1ab21a0,0x36c1b67,0x32f0f19,0x00e448b },
-      { 0x3cad53c,0x3387800,0x17e3cfb,0x03f9970,0x3225b2c,0x2a84e1d,
-        0x3af1d29,0x3fe35ca,0x2f8ce80,0x0237a02 } },
-    /* 44 */
-    { { 0x07bbb76,0x3aa3648,0x2758afb,0x1f085e0,0x1921c7e,0x3010dac,
-        0x22b74b1,0x230137e,0x1062e36,0x021c652 },
-      { 0x3993df5,0x24a2ee8,0x126ab5f,0x2d7cecf,0x0639d75,0x16d5414,
-        0x1aa78a8,0x3f78404,0x26a5b74,0x03f0c57 } },
-    /* 45 */
-    { { 0x0d6ecfa,0x3f506ba,0x3f86561,0x3d86bb1,0x15f8c44,0x2491d07,
-        0x052a7b4,0x2422261,0x3adee38,0x039b529 },
-      { 0x193c75d,0x14bb451,0x1162605,0x293749c,0x370a70d,0x2e8b1f6,
-        0x2ede937,0x2b95f4a,0x39a9be2,0x00d77eb } },
-    /* 46 */
-    { { 0x2736636,0x15bf36a,0x2b7e6b9,0x25eb8b2,0x209f51d,0x3cd2659,
-        0x10bf410,0x034afec,0x3d71c83,0x0076971 },
-      { 0x0ce6825,0x07920cf,0x3c3b5c4,0x23fe55c,0x015ad11,0x08c0dae,
-        0x0552c7f,0x2e75a8a,0x0fddbf4,0x01c1df0 } },
-    /* 47 */
-    { { 0x2b9661c,0x0ffe351,0x3d71bf6,0x1ac34b3,0x3a1dfd3,0x211fe3d,
-        0x33e140a,0x3f9100d,0x32ee50e,0x014ea18 },
-      { 0x16d8051,0x1bfda1a,0x068a097,0x2571d3d,0x1daec0c,0x39389af,
-        0x194dc35,0x3f3058a,0x36d34e1,0x000a329 } },
-    /* 48 */
-    { { 0x09877ee,0x351f73f,0x0002d11,0x0420074,0x2c8b362,0x130982d,
-        0x02c1175,0x3c11b40,0x0d86962,0x001305f },
-      { 0x0daddf5,0x2f4252c,0x15c06d9,0x1d49339,0x1bea235,0x0b680ed,
-        0x3356e67,0x1d1d198,0x1e9fed9,0x03dee93 } },
-    /* 49 */
-    { { 0x3e1263f,0x2fe8d3a,0x3ce6d0d,0x0d5c6b9,0x3557637,0x0a9bd48,
-        0x0405538,0x0710749,0x2005213,0x038c7e5 },
-      { 0x26b6ec6,0x2e485ba,0x3c44d1b,0x0b9cf0b,0x037a1d1,0x27428a5,
-        0x0e7eac8,0x351ef04,0x259ce34,0x02a8e98 } },
-    /* 50 */
-    { { 0x2f3dcd3,0x3e77d4d,0x3360fbc,0x1434afd,0x36ceded,0x3d413d6,
-        0x1710fad,0x36bb924,0x1627e79,0x008e637 },
-      { 0x109569e,0x1c168db,0x3769cf4,0x2ed4527,0x0ea0619,0x17d80d3,
-        0x1c03773,0x18843fe,0x1b21c04,0x015c5fd } },
-    /* 51 */
-    { { 0x1dd895e,0x08a7248,0x04519fe,0x001030a,0x18e5185,0x358dfb3,
-        0x13d2391,0x0a37be8,0x0560e3c,0x019828b },
-      { 0x27fcbd0,0x2a22bb5,0x30969cc,0x1e03aa7,0x1c84724,0x0ba4ad3,
-        0x32f4817,0x0914cca,0x14c4f52,0x01893b9 } },
-    /* 52 */
-    { { 0x097eccc,0x1273936,0x00aa095,0x364fe62,0x04d49d1,0x10e9f08,
-        0x3c24230,0x3ef01c8,0x2fb92bd,0x013ce4a },
-      { 0x1e44fd9,0x27e3e9f,0x2156696,0x3915ecc,0x0b66cfb,0x1a3af0f,
-        0x2fa8033,0x0e6736c,0x177ccdb,0x0228f9e } },
-    /* 53 */
-    { { 0x2c4b125,0x06207c1,0x0a8cdde,0x003db8f,0x1ae34e3,0x31e84fa,
-        0x2999de5,0x11013bd,0x02370c2,0x00e2234 },
-      { 0x0f91081,0x200d591,0x1504762,0x1857c05,0x23d9fcf,0x0cb34db,
-        0x27edc86,0x08cd860,0x2471810,0x029798b } },
-    /* 54 */
-    { { 0x3acd6c8,0x097b8cb,0x3c661a8,0x15152f2,0x1699c63,0x237e64c,
-        0x23edf79,0x16b7033,0x0e6466a,0x00b11da },
-      { 0x0a64bc9,0x1bfe324,0x1f5cb34,0x08391de,0x0630a60,0x3017a21,
-        0x09d064b,0x14a8365,0x041f9e6,0x01ed799 } },
-    /* 55 */
-    { { 0x128444a,0x2508b07,0x2a39216,0x362f84d,0x2e996c5,0x2c31ff3,
-        0x07afe5f,0x1d1288e,0x3cb0c8d,0x02e2bdc },
-      { 0x38b86fd,0x3a0ea8c,0x1cff5fd,0x1629629,0x3fee3f1,0x02b250c,
-        0x2e8f6f2,0x0225727,0x15f7f3f,0x0280d8e } },
-    /* 56 */
-    { { 0x10f7770,0x0f1aee8,0x0e248c7,0x20684a8,0x3a6f16d,0x06f0ae7,
-        0x0df6825,0x2d4cc40,0x301875f,0x012f8da },
-      { 0x3b56dbb,0x1821ba7,0x24f8922,0x22c1f9e,0x0306fef,0x1b54bc8,
-        0x2ccc056,0x00303ba,0x2871bdc,0x0232f26 } },
-    /* 57 */
-    { { 0x0dac4ab,0x0625730,0x3112e13,0x101c4bf,0x3a874a4,0x2873b95,
-        0x32ae7c6,0x0d7e18c,0x13e0c08,0x01139d5 },
-      { 0x334002d,0x00fffdd,0x025c6d5,0x22c2cd1,0x19d35cb,0x3a1ce2d,
-        0x3702760,0x3f06257,0x03a5eb8,0x011c29a } },
-    /* 58 */
-    { { 0x0513482,0x1d87724,0x276a81b,0x0a807a4,0x3028720,0x339cc20,
-        0x2441ee0,0x31bbf36,0x290c63d,0x0059041 },
-      { 0x106a2ed,0x0d2819b,0x100bf50,0x114626c,0x1dd4d77,0x2e08632,
-        0x14ae72a,0x2ed3f64,0x1fd7abc,0x035cd1e } },
-    /* 59 */
-    { { 0x2d4c6e5,0x3bec596,0x104d7ed,0x23d6c1b,0x0262cf0,0x15d72c5,
-        0x2d5bb18,0x199ac4b,0x1e30771,0x020591a },
-      { 0x21e291e,0x2e75e55,0x1661d7a,0x08b0778,0x3eb9daf,0x0d78144,
-        0x1827eb1,0x0fe73d2,0x123f0dd,0x0028db7 } },
-    /* 60 */
-    { { 0x1d5533c,0x34cb1d0,0x228f098,0x27a1a11,0x17c5f5a,0x0d26f44,
-        0x2228ade,0x2c460e6,0x3d6fdba,0x038cc77 },
-      { 0x3cc6ed8,0x02ada1a,0x260e510,0x2f7bde8,0x37160c3,0x33a1435,
-        0x23d9a7b,0x0ce2641,0x02a492e,0x034ed1e } },
-    /* 61 */
-    { { 0x3821f90,0x26dba3c,0x3aada14,0x3b59bad,0x292edd9,0x2804c45,
-        0x3669531,0x296f42e,0x35a4c86,0x01ca049 },
-      { 0x3ff47e5,0x2163df4,0x2441503,0x2f18405,0x15e1616,0x37f66ec,
-        0x30f11a7,0x141658a,0x27ece14,0x00b018b } },
-    /* 62 */
-    { { 0x159ac2e,0x3e65bc0,0x2713a76,0x0db2f6c,0x3281e77,0x2391811,
-        0x16d2880,0x1fbc4ab,0x1f92c4e,0x00a0a8d },
-      { 0x0ce5cd2,0x152c7b0,0x02299c3,0x3244de7,0x2cf99ef,0x3a0b047,
-        0x2caf383,0x0aaf664,0x113554d,0x031c735 } },
-    /* 63 */
-    { { 0x1b578f4,0x177a702,0x3a7a488,0x1638ebf,0x31884e2,0x2460bc7,
-        0x36b1b75,0x3ce8e3d,0x340cf47,0x03143d9 },
-      { 0x34b68ea,0x12b7ccd,0x1fe2a9c,0x08da659,0x0a406f3,0x1694c14,
-        0x06a2228,0x16370be,0x3a72129,0x02e7b2c } },
-    /* 64 */
-    { { 0x0f8b16a,0x21043bd,0x266a56f,0x3fb11ec,0x197241a,0x36721f0,
-        0x006b8e6,0x2ac6c29,0x202cd42,0x0200fcf },
-      { 0x0dbec69,0x0c26a01,0x105f7f0,0x3dceeeb,0x3a83b85,0x363865f,
-        0x097273a,0x2b70718,0x00e5067,0x03025d1 } },
-    /* 65 */
-    { { 0x379ab34,0x295bcb0,0x38d1846,0x22e1077,0x3a8ee06,0x1db1a3b,
-        0x3144591,0x07cc080,0x2d5915f,0x03c6bcc },
-      { 0x175bd50,0x0dd4c57,0x27bc99c,0x2ebdcbd,0x3837cff,0x235dc8f,
-        0x13a4184,0x0722c18,0x130e2d4,0x008f43c } },
-    /* 66 */
-    { { 0x01500d9,0x2adbb7d,0x2da8857,0x397f2fa,0x10d890a,0x25c9654,
-        0x3e86488,0x3eb754b,0x1d6c0a3,0x02c0a23 },
-      { 0x10bcb08,0x083cc19,0x2e16853,0x04da575,0x271af63,0x2626a9d,
-        0x3520a7b,0x32348c7,0x24ff408,0x03ff4dc } },
-    /* 67 */
-    { { 0x058e6cb,0x1a3992d,0x1d28539,0x080c5e9,0x2992dad,0x2a9d7d5,
-        0x14ae0b7,0x09b7ce0,0x34ad78c,0x03d5643 },
-      { 0x30ba55a,0x092f4f3,0x0bae0fc,0x12831de,0x20fc472,0x20ed9d2,
-        0x29864f6,0x1288073,0x254f6f7,0x00635b6 } },
-    /* 68 */
-    { { 0x1be5a2b,0x0f88975,0x33c6ed9,0x20d64d3,0x06fe799,0x0989bff,
-        0x1409262,0x085a90c,0x0d97990,0x0142eed },
-      { 0x17ec63e,0x06471b9,0x0db2378,0x1006077,0x265422c,0x08db83d,
-        0x28099b0,0x1270d06,0x11801fe,0x00ac400 } },
-    /* 69 */
-    { { 0x3391593,0x22d7166,0x30fcfc6,0x2896609,0x3c385f5,0x066b72e,
-        0x04f3aad,0x2b831c5,0x19983fb,0x0375562 },
-      { 0x0b82ff4,0x222e39d,0x34c993b,0x101c79c,0x2d2e03c,0x0f00c8a,
-        0x3a9eaf4,0x1810669,0x151149d,0x039b931 } },
-    /* 70 */
-    { { 0x29af288,0x1956ec7,0x293155f,0x193deb6,0x1647e1a,0x2ca0839,
-        0x297e4bc,0x15bfd0d,0x1b107ed,0x0147803 },
-      { 0x31c327e,0x05a6e1d,0x02ad43d,0x02d2a5b,0x129cdb2,0x37ad1de,
-        0x3d51f53,0x245df01,0x2414982,0x0388bd0 } },
-    /* 71 */
-    { { 0x35f1abb,0x17a3d18,0x0874cd4,0x2d5a14e,0x17edc0c,0x16a00d3,
-        0x072c1fb,0x1232725,0x33d52dc,0x03dc24d },
-      { 0x0af30d6,0x259aeea,0x369c401,0x12bc4de,0x295bf5f,0x0d8711f,
-        0x26162a9,0x16c44e5,0x288e727,0x02f54b4 } },
-    /* 72 */
-    { { 0x05fa877,0x1571ea7,0x3d48ab1,0x1c9f4e8,0x017dad6,0x0f46276,
-        0x343f9e7,0x1de990f,0x0e4c8aa,0x028343e },
-      { 0x094f92d,0x3abf633,0x1b3a0bb,0x2f83137,0x0d818c8,0x20bae85,
-        0x0c65f8b,0x1a8008b,0x0c7946d,0x0295b1e } },
-    /* 73 */
-    { { 0x1d09529,0x08e46c3,0x1fcf296,0x298f6b7,0x1803e0e,0x2d6fd20,
-        0x37351f5,0x0d9e8b1,0x1f8731a,0x0362fbf },
-      { 0x00157f4,0x06750bf,0x2650ab9,0x35ffb23,0x2f51cae,0x0b522c2,
-        0x39cb400,0x191e337,0x0a5ce9f,0x021529a } },
-    /* 74 */
-    { { 0x3506ea5,0x17d9ed8,0x0d66dc3,0x22693f8,0x19286c4,0x3a57353,
-        0x101d3bf,0x1aa54fc,0x20b9884,0x0172b3a },
-      { 0x0eac44d,0x37d8327,0x1c3aa90,0x3d0d534,0x23db29a,0x3576eaf,
-        0x1d3de8a,0x3bea423,0x11235e4,0x039260b } },
-    /* 75 */
-    { { 0x34cd55e,0x01288b0,0x1132231,0x2cc9a03,0x358695b,0x3e87650,
-        0x345afa1,0x01267ec,0x3f616b2,0x02011ad },
-      { 0x0e7d098,0x0d6078e,0x0b70b53,0x237d1bc,0x0d7f61e,0x132de31,
-        0x1ea9ea4,0x2bd54c3,0x27b9082,0x03ac5f2 } },
-    /* 76 */
-    { { 0x2a145b9,0x06d661d,0x31ec175,0x03f06f1,0x3a5cf6b,0x249c56e,
-        0x2035653,0x384c74f,0x0bafab5,0x0025ec0 },
-      { 0x25f69e1,0x1b23a55,0x1199aa6,0x16ad6f9,0x077e8f7,0x293f661,
-        0x33ba11d,0x3327980,0x07bafdb,0x03e571d } },
-    /* 77 */
-    { { 0x2bae45e,0x3c074ef,0x2955558,0x3c312f1,0x2a8ebe9,0x2f193f1,
-        0x3705b1d,0x360deba,0x01e566e,0x00d4498 },
-      { 0x21161cd,0x1bc787e,0x2f87933,0x3553197,0x1328ab8,0x093c879,
-        0x17eee27,0x2adad1d,0x1236068,0x003be5c } },
-    /* 78 */
-    { { 0x0ca4226,0x2633dd5,0x2c8e025,0x0e3e190,0x05eede1,0x1a385e4,
-        0x163f744,0x2f25522,0x1333b4f,0x03f05b6 },
-      { 0x3c800ca,0x1becc79,0x2daabe9,0x0c499e2,0x1138063,0x3fcfa2d,
-        0x2244976,0x1e85cf5,0x2f1b95d,0x0053292 } },
-    /* 79 */
-    { { 0x12f81d5,0x1dc6eaf,0x11967a4,0x1a407df,0x31a5f9d,0x2b67241,
-        0x18bef7c,0x08c7762,0x063f59c,0x01015ec },
-      { 0x1c05c0a,0x360bfa2,0x1f85bff,0x1bc7703,0x3e4911c,0x0d685b6,
-        0x2fccaea,0x02c4cef,0x164f133,0x0070ed7 } },
-    /* 80 */
-    { { 0x0ec21fe,0x052ffa0,0x3e825fe,0x1ab0956,0x3f6ce11,0x3d29759,
-        0x3c5a072,0x18ebe62,0x148db7e,0x03eb49c },
-      { 0x1ab05b3,0x02dab0a,0x1ae690c,0x0f13894,0x137a9a8,0x0aab79f,
-        0x3dc875c,0x06a1029,0x1e39f0e,0x01dce1f } },
-    /* 81 */
-    { { 0x16c0dd7,0x3b31269,0x2c741e9,0x3611821,0x2a5cffc,0x1416bb3,
-        0x3a1408f,0x311fa3d,0x1c0bef0,0x02cdee1 },
-      { 0x00e6a8f,0x1adb933,0x0f23359,0x2fdace2,0x2fd6d4b,0x0e73bd3,
-        0x2453fac,0x0a356ae,0x2c8f9f6,0x02704d6 } },
-    /* 82 */
-    { { 0x0e35743,0x28c80a1,0x0def32a,0x2c6168f,0x1320d6a,0x37c6606,
-        0x21b1761,0x2147ee0,0x21fc433,0x015c84d },
-      { 0x1fc9168,0x36cda9c,0x003c1f0,0x1cd7971,0x15f98ba,0x1ef363d,
-        0x0ca87e3,0x046f7d9,0x3c9e6bb,0x0372eb0 } },
-    /* 83 */
-    { { 0x118cbe2,0x3665a11,0x304ef01,0x062727a,0x3d242fc,0x11ffbaf,
-        0x3663c7e,0x1a189c9,0x09e2d62,0x02e3072 },
-      { 0x0e1d569,0x162f772,0x0cd051a,0x322df62,0x3563809,0x047cc7a,
-        0x027fd9f,0x08b509b,0x3da2f94,0x01748ee } },
-    /* 84 */
-    { { 0x1c8f8be,0x31ca525,0x22bf0a1,0x200efcd,0x02961c4,0x3d8f52b,
-        0x018403d,0x3a40279,0x1cb91ec,0x030427e },
-      { 0x0945705,0x0257416,0x05c0c2d,0x25b77ae,0x3b9083d,0x2901126,
-        0x292b8d7,0x07b8611,0x04f2eee,0x026f0cd } },
-    /* 85 */
-    { { 0x2913074,0x2b8d590,0x02b10d5,0x09d2295,0x255491b,0x0c41cca,
-        0x1ca665b,0x133051a,0x1525f1a,0x00a5647 },
-      { 0x04f983f,0x3d6daee,0x04e1e76,0x1067d7e,0x1be7eef,0x02ea862,
-        0x00d4968,0x0ccb048,0x11f18ef,0x018dd95 } },
-    /* 86 */
-    { { 0x22976cc,0x17c5395,0x2c38bda,0x3983bc4,0x222bca3,0x332a614,
-        0x3a30646,0x261eaef,0x1c808e2,0x02f6de7 },
-      { 0x306a772,0x32d7272,0x2dcefd2,0x2abf94d,0x038f475,0x30ad76e,
-        0x23e0227,0x3052b0a,0x001add3,0x023ba18 } },
-    /* 87 */
-    { { 0x0ade873,0x25a6069,0x248ccbe,0x13713ee,0x17ee9aa,0x28152e9,
-        0x2e28995,0x2a92cb3,0x17a6f77,0x024b947 },
-      { 0x190a34d,0x2ebea1c,0x1ed1948,0x16fdaf4,0x0d698f7,0x32bc451,
-        0x0ee6e30,0x2aaab40,0x06f0a56,0x01460be } },
-    /* 88 */
-    { { 0x24cc99c,0x1884b1e,0x1ca1fba,0x1a0f9b6,0x2ff609b,0x2b26316,
-        0x3b27cb5,0x29bc976,0x35d4073,0x024772a },
-      { 0x3575a70,0x1b30f57,0x07fa01b,0x0e5be36,0x20cb361,0x26605cd,
-        0x1d4e8c8,0x13cac59,0x2db9797,0x005e833 } },
-    /* 89 */
-    { { 0x36c8d3a,0x1878a81,0x124b388,0x0e4843e,0x1701aad,0x0ea0d76,
-        0x10eae41,0x37d0653,0x36c7f4c,0x00ba338 },
-      { 0x37a862b,0x1cf6ac0,0x08fa912,0x2dd8393,0x101ba9b,0x0eebcb7,
-        0x2453883,0x1a3cfe5,0x2cb34f6,0x03d3331 } },
-    /* 90 */
-    { { 0x1f79687,0x3d4973c,0x281544e,0x2564bbe,0x17c5954,0x171e34a,
-        0x231741a,0x3cf2784,0x0889a0d,0x02b036d },
-      { 0x301747f,0x3f1c477,0x1f1386b,0x163bc5f,0x1592b93,0x332daed,
-        0x080e4f5,0x1d28b96,0x26194c9,0x0256992 } },
-    /* 91 */
-    { { 0x15a4c93,0x07bf6b0,0x114172c,0x1ce0961,0x140269b,0x1b2c2eb,
-        0x0dfb1c1,0x019ddaa,0x0ba2921,0x008c795 },
-      { 0x2e6d2dc,0x37e45e2,0x2918a70,0x0fce444,0x34d6aa6,0x396dc88,
-        0x27726b5,0x0c787d8,0x032d8a7,0x02ac2f8 } },
-    /* 92 */
-    { { 0x1131f2d,0x2b43a63,0x3101097,0x38cec13,0x0637f09,0x17a69d2,
-        0x086196d,0x299e46b,0x0802cf6,0x03c6f32 },
-      { 0x0daacb4,0x1a4503a,0x100925c,0x15583d9,0x23c4e40,0x1de4de9,
-        0x1cc8fc4,0x2c9c564,0x0695aeb,0x02145a5 } },
-    /* 93 */
-    { { 0x1dcf593,0x17050fc,0x3e3bde3,0x0a6c062,0x178202b,0x2f7674f,
-        0x0dadc29,0x15763a7,0x1d2daad,0x023d9f6 },
-      { 0x081ea5f,0x045959d,0x190c841,0x3a78d31,0x0e7d2dd,0x1414fea,
-        0x1d43f40,0x22d77ff,0x2b9c072,0x03e115c } },
-    /* 94 */
-    { { 0x3af71c9,0x29e9c65,0x25655e1,0x111e9cd,0x3a14494,0x3875418,
-        0x34ae070,0x0b06686,0x310616b,0x03b7b89 },
-      { 0x1734121,0x00d3d44,0x29f0b2f,0x1552897,0x31cac6e,0x1030bb3,
-        0x0148f3a,0x35fd237,0x29b44eb,0x027f49f } },
-    /* 95 */
-    { { 0x2e2cb16,0x1d962bd,0x19b63cc,0x0b3f964,0x3e3eb7d,0x1a35560,
-        0x0c58161,0x3ce1d6a,0x3b6958f,0x029030b },
-      { 0x2dcc158,0x3b1583f,0x30568c9,0x31957c8,0x27ad804,0x28c1f84,
-        0x3967049,0x37b3f64,0x3b87dc6,0x0266f26 } },
-    /* 96 */
-    { { 0x27dafc6,0x2548764,0x0d1984a,0x1a57027,0x252c1fb,0x24d9b77,
-        0x1581a0f,0x1f99276,0x10ba16d,0x026af88 },
-      { 0x0915220,0x2be1292,0x16c6480,0x1a93760,0x2fa7317,0x1a07296,
-        0x1539871,0x112c31f,0x25787f3,0x01e2070 } },
-    /* 97 */
-    { { 0x0bcf3ff,0x266d478,0x34f6933,0x31449fd,0x00d02cb,0x340765a,
-        0x3465a2d,0x225023e,0x319a30e,0x00579b8 },
-      { 0x20e05f4,0x35b834f,0x0404646,0x3710d62,0x3fad7bd,0x13e1434,
-        0x21c7d1c,0x1cb3af9,0x2cf1911,0x003957e } },
-    /* 98 */
-    { { 0x0787564,0x36601be,0x1ce67e9,0x084c7a1,0x21a3317,0x2067a35,
-        0x0158cab,0x195ddac,0x1766fe9,0x035cf42 },
-      { 0x2b7206e,0x20d0947,0x3b42424,0x03f1862,0x0a51929,0x38c2948,
-        0x0bb8595,0x2942d77,0x3748f15,0x0249428 } },
-    /* 99 */
-    { { 0x2577410,0x3c23e2f,0x28c6caf,0x00d41de,0x0fd408a,0x30298e9,
-        0x363289e,0x2302fc7,0x082c1cc,0x01dd050 },
-      { 0x30991cd,0x103e9ba,0x029605a,0x19927f7,0x0c1ca08,0x0c93f50,
-        0x28a3c7b,0x082e4e9,0x34d12eb,0x0232c13 } },
-    /* 100 */
-    { { 0x106171c,0x0b4155a,0x0c3fb1c,0x336c090,0x19073e9,0x2241a10,
-        0x0e6b4fd,0x0ed476e,0x1ef4712,0x039390a },
-      { 0x0ec36f4,0x3754f0e,0x2a270b8,0x007fd2d,0x0f9d2dc,0x1e6a692,
-        0x066e078,0x1954974,0x2ff3c6e,0x00def28 } },
-    /* 101 */
-    { { 0x3562470,0x0b8f1f7,0x0ac94cd,0x28b0259,0x244f272,0x031e4ef,
-        0x2d5df98,0x2c8a9f1,0x2dc3002,0x016644f },
-      { 0x350592a,0x0e6a0d5,0x1e027a1,0x2039e0f,0x399e01d,0x2817593,
-        0x0c0375e,0x3889b3e,0x24ab013,0x010de1b } },
-    /* 102 */
-    { { 0x256b5a6,0x0ac3b67,0x28f9ff3,0x29b67f1,0x30750d9,0x25e11a9,
-        0x15e8455,0x279ebb0,0x298b7e7,0x0218e32 },
-      { 0x2fc24b2,0x2b82582,0x28f22f5,0x2bd36b3,0x305398e,0x3b2e9e3,
-        0x365dd0a,0x29bc0ed,0x36a7b3a,0x007b374 } },
-    /* 103 */
-    { { 0x05ff2f3,0x2b3589b,0x29785d3,0x300a1ce,0x0a2d516,0x0844355,
-        0x14c9fad,0x3ccb6b6,0x385d459,0x0361743 },
-      { 0x0b11da3,0x002e344,0x18c49f7,0x0c29e0c,0x1d2c22c,0x08237b3,
-        0x2988f49,0x0f18955,0x1c3b4ed,0x02813c6 } },
-    /* 104 */
-    { { 0x17f93bd,0x249323b,0x11f6087,0x174e4bd,0x3cb64ac,0x086dc6b,
-        0x2e330a8,0x142c1f2,0x2ea5c09,0x024acbb },
-      { 0x1b6e235,0x3132521,0x00f085a,0x2a4a4db,0x1ab2ca4,0x0142224,
-        0x3aa6b3e,0x09db203,0x2215834,0x007b9e0 } },
-    /* 105 */
-    { { 0x23e79f7,0x28b8039,0x1906a60,0x2cbce67,0x1f590e7,0x181f027,
-        0x21054a6,0x3854240,0x2d857a6,0x03cfcb3 },
-      { 0x10d9b55,0x1443cfc,0x2648200,0x2b36190,0x09d2fcf,0x22f439f,
-        0x231aa7e,0x3884395,0x0543da3,0x003d5a9 } },
-    /* 106 */
-    { { 0x043e0df,0x06ffe84,0x3e6d5b2,0x3327001,0x26c74b6,0x12a145e,
-        0x256ec0d,0x3898c69,0x3411969,0x02f63c5 },
-      { 0x2b7494a,0x2eee1af,0x38388a9,0x1bd17ce,0x21567d4,0x13969e6,
-        0x3a12a7a,0x3e8277d,0x03530cc,0x00b4687 } },
-    /* 107 */
-    { { 0x06508da,0x38e04d4,0x15a7192,0x312875e,0x3336180,0x2a6512c,
-        0x1b59497,0x2e91b37,0x25eb91f,0x02841e9 },
-      { 0x394d639,0x0747143,0x37d7e6d,0x1d62962,0x08b4af3,0x34df287,
-        0x3c5584b,0x26bc869,0x20af87a,0x0060f5d } },
-    /* 108 */
-    { { 0x1de59a4,0x1a5c443,0x2f8729d,0x01c3a2f,0x0f1ad8d,0x3cbaf9e,
-        0x1b49634,0x35d508a,0x39dc269,0x0075105 },
-      { 0x390d30e,0x37033e0,0x110cb32,0x14c37a0,0x20a3b27,0x2f00ce6,
-        0x2f1dc52,0x34988c6,0x0c29606,0x01dc7e7 } },
-    /* 109 */
-    { { 0x1040739,0x24f9de1,0x2939999,0x2e6009a,0x244539d,0x17e3f09,
-        0x00f6f2f,0x1c63b3d,0x2310362,0x019109e },
-      { 0x1428aa8,0x3cb61e1,0x09a84f4,0x0ffafed,0x07b7adc,0x08f406b,
-        0x1b2c6df,0x035b480,0x3496ae9,0x012766d } },
-    /* 110 */
-    { { 0x35d1099,0x2362f10,0x1a08cc7,0x13a3a34,0x12adbcd,0x32da290,
-        0x02e2a02,0x151140b,0x01b3f60,0x0240df6 },
-      { 0x34c7b61,0x2eb09c1,0x172e7cd,0x2ad5eff,0x2fe2031,0x25b54d4,
-        0x0cec965,0x18e7187,0x26a7cc0,0x00230f7 } },
-    /* 111 */
-    { { 0x2d552ab,0x374083d,0x01f120f,0x2601736,0x156baff,0x04d44a4,
-        0x3b7c3e9,0x1acbc1b,0x0424579,0x031a425 },
-      { 0x1231bd1,0x0eba710,0x020517b,0x21d7316,0x21eac6e,0x275a848,
-        0x0837abf,0x0eb0082,0x302cafe,0x00fe8f6 } },
-    /* 112 */
-    { { 0x1058880,0x28f9941,0x03f2d75,0x3bd90e5,0x17da365,0x2ac9249,
-        0x07861cf,0x023fd05,0x1b0fdb8,0x031712f },
-      { 0x272b56b,0x04f8d2c,0x043a735,0x25446e4,0x1c8327e,0x221125a,
-        0x0ce37df,0x2dad7f6,0x39446c2,0x00b55b6 } },
-    /* 113 */
-    { { 0x346ac6b,0x05e0bff,0x2425246,0x0981e8b,0x1d19f79,0x2692378,
-        0x3ea3c40,0x2e90beb,0x19de503,0x003d5af },
-      { 0x05cda49,0x353b44d,0x299d137,0x3f205bc,0x2821158,0x3ad0d00,
-        0x06a54aa,0x2d7c79f,0x39d1173,0x01000ee } },
-    /* 114 */
-    { { 0x0803387,0x3a06268,0x14043b8,0x3d4e72f,0x1ece115,0x0a1dfc8,
-        0x17208dd,0x0be790a,0x122a07f,0x014dd95 },
-      { 0x0a4182d,0x202886a,0x1f79a49,0x1e8c867,0x0a2bbd0,0x28668b5,
-        0x0d0a2e1,0x115259d,0x3586c5d,0x01e815b } },
-    /* 115 */
-    { { 0x18a2a47,0x2c95627,0x2773646,0x1230f7c,0x15b5829,0x2fc354e,
-        0x2c000ea,0x099d547,0x2f17a1a,0x01df520 },
-      { 0x3853948,0x06f6561,0x3feeb8a,0x2f5b3ef,0x3a6f817,0x01a0791,
-        0x2ec0578,0x2c392ad,0x12b2b38,0x0104540 } },
-    /* 116 */
-    { { 0x1e28ced,0x0fc3d1b,0x2c473c7,0x1826c4f,0x21d5da7,0x39718e4,
-        0x38ce9e6,0x0251986,0x172fbea,0x0337c11 },
-      { 0x053c3b0,0x0f162db,0x043c1cb,0x04111ee,0x297fe3c,0x32e5e03,
-        0x2b8ae12,0x0c427ec,0x1da9738,0x03b9c0f } },
-    /* 117 */
-    { { 0x357e43a,0x054503f,0x11b8345,0x34ec6e0,0x2d44660,0x3d0ae61,
-        0x3b5dff8,0x33884ac,0x09da162,0x00a82b6 },
-      { 0x3c277ba,0x129a51a,0x027664e,0x1530507,0x0c788c9,0x2afd89d,
-        0x1aa64cc,0x1196450,0x367ac2b,0x0358b42 } },
-    /* 118 */
-    { { 0x0054ac4,0x1761ecb,0x378839c,0x167c9f7,0x2570058,0x0604a35,
-        0x37cbf3b,0x0909bb7,0x3f2991c,0x02ce688 },
-      { 0x0b16ae5,0x212857c,0x351b952,0x2c684db,0x30c6a05,0x09c01e0,
-        0x23c137f,0x1331475,0x092c067,0x0013b40 } },
-    /* 119 */
-    { { 0x2e90393,0x0617466,0x24e61f4,0x0a528f5,0x03047b4,0x2153f05,
-        0x0001a69,0x30e1eb8,0x3c10177,0x0282a47 },
-      { 0x22c831e,0x28fc06b,0x3e16ff0,0x208adc9,0x0bb76ae,0x28c1d6d,
-        0x12c8a15,0x031063c,0x1889ed2,0x002133e } },
-    /* 120 */
-    { { 0x0a6becf,0x14277bf,0x3328d98,0x201f7fe,0x12fceae,0x1de3a2e,
-        0x0a15c44,0x3ddf976,0x1b273ab,0x0355e55 },
-      { 0x1b5d4f1,0x369e78c,0x3a1c210,0x12cf3e9,0x3aa52f0,0x309f082,
-        0x112089d,0x107c753,0x24202d1,0x023853a } },
-    /* 121 */
-    { { 0x2897042,0x140d17c,0x2c4aeed,0x07d0d00,0x18d0533,0x22f7ec8,
-        0x19c194c,0x3456323,0x2372aa4,0x0165f86 },
-      { 0x30bd68c,0x1fb06b3,0x0945032,0x372ac09,0x06d4be0,0x27f8fa1,
-        0x1c8d7ac,0x137a96e,0x236199b,0x0328fc0 } },
-    /* 122 */
-    { { 0x170bd20,0x2842d58,0x1de7592,0x3c5b4fd,0x20ea897,0x12cab78,
-        0x363ff14,0x01f928c,0x17e309c,0x02f79ff },
-      { 0x0f5432c,0x2edb4ae,0x044b516,0x32f810d,0x2210dc1,0x23e56d6,
-        0x301e6ff,0x34660f6,0x10e0a7d,0x02d88eb } },
-    /* 123 */
-    { { 0x0c7b65b,0x2f59d58,0x2289a75,0x2408e92,0x1ab8c55,0x1ec99e5,
-        0x220fd0d,0x04defe0,0x24658ec,0x035aa8b },
-      { 0x138bb85,0x2f002d4,0x295c10a,0x08760ce,0x28c31d1,0x1c0a8cb,
-        0x0ff00b1,0x144eac9,0x2e02dcc,0x0044598 } },
-    /* 124 */
-    { { 0x3b42b87,0x050057b,0x0dff781,0x1c06db1,0x1bd9f5d,0x1f5f04a,
-        0x2cccd7a,0x143e19b,0x1cb94b7,0x036cfb8 },
-      { 0x34837cf,0x3cf6c3c,0x0d4fb26,0x22ee55e,0x1e7eed1,0x315995f,
-        0x2cdf937,0x1a96574,0x0425220,0x0221a99 } },
-    /* 125 */
-    { { 0x1b569ea,0x0d33ed9,0x19c13c2,0x107dc84,0x2200111,0x0569867,
-        0x2dc85da,0x05ef22e,0x0eb018a,0x029c33d },
-      { 0x04a6a65,0x3e5eba3,0x378f224,0x09c04d0,0x036e5cf,0x3df8258,
-        0x3a609e4,0x1eddef8,0x2abd174,0x02a91dc } },
-    /* 126 */
-    { { 0x2a60cc0,0x1d84c5e,0x115f676,0x1840da0,0x2c79163,0x2f06ed6,
-        0x198bb4b,0x3e5d37b,0x1dc30fa,0x018469b },
-      { 0x15ee47a,0x1e32f30,0x16a530e,0x2093836,0x02e8962,0x3767b62,
-        0x335adf3,0x27220db,0x2f81642,0x0173ffe } },
-    /* 127 */
-    { { 0x37a99cd,0x1533fe6,0x05a1c0d,0x27610f1,0x17bf3b9,0x0b1ce78,
-        0x0a908f6,0x265300e,0x3237dc1,0x01b969a },
-      { 0x3a5db77,0x2d15382,0x0d63ef8,0x1feb3d8,0x0b7b880,0x19820de,
-        0x11c0c67,0x2af3396,0x38d242d,0x0120688 } },
-    /* 128 */
-    { { 0x1d0b34a,0x05ef00d,0x00a7e34,0x1ae0c9f,0x1440b38,0x300d8b4,
-        0x37262da,0x3e50e3e,0x14ce0cd,0x00b1044 },
-      { 0x195a0b1,0x173bc6b,0x03622ba,0x2a19f55,0x1c09b37,0x07921b2,
-        0x16cdd20,0x24a5c9b,0x2bf42ff,0x00811de } },
-    /* 129 */
-    { { 0x0d65dbf,0x145cf06,0x1ad82f7,0x038ce7b,0x077bf94,0x33c4007,
-        0x22d26bd,0x25ad9c0,0x09ac773,0x02b1990 },
-      { 0x2261cc3,0x2ecdbf1,0x3e908b0,0x3246439,0x0213f7b,0x1179b04,
-        0x01cebaa,0x0be1595,0x175cc12,0x033a39a } },
-    /* 130 */
-    { { 0x00a67d2,0x086d06f,0x248a0f1,0x0291134,0x362d476,0x166d1cd,
-        0x044f1d6,0x2d2a038,0x365250b,0x0023f78 },
-      { 0x08bf287,0x3b0f6a1,0x1d6eace,0x20b4cda,0x2c2a621,0x0912520,
-        0x02dfdc9,0x1b35cd6,0x3d2565d,0x00bdf8b } },
-    /* 131 */
-    { { 0x3770fa7,0x2e4b6f0,0x03f9ae4,0x170de41,0x1095e8d,0x1dd845c,
-        0x334e9d1,0x00ab953,0x12e9077,0x03196fa },
-      { 0x2fd0a40,0x228c0fd,0x384b275,0x38ef339,0x3e7d822,0x3e5d9ef,
-        0x24f5854,0x0ece9eb,0x247d119,0x012ffe3 } },
-    /* 132 */
-    { { 0x0ff1480,0x07487c0,0x1b16cd4,0x1f41d53,0x22ab8fb,0x2f83cfa,
-        0x01d2efb,0x259f6b2,0x2e65772,0x00f9392 },
-      { 0x05303e6,0x23cdb4f,0x23977e1,0x12e4898,0x03bd999,0x0c930f0,
-        0x170e261,0x180a27b,0x2fd58ec,0x014e22b } },
-    /* 133 */
-    { { 0x25d7713,0x0c5fad7,0x09daad1,0x3b9d779,0x109b985,0x1d3ec98,
-        0x35bc4fc,0x2f838cb,0x0d14f75,0x0173e42 },
-      { 0x2657b12,0x10d4423,0x19e6760,0x296e5bb,0x2bfd421,0x25c3330,
-        0x29f51f8,0x0338838,0x24060f0,0x029a62e } },
-    /* 134 */
-    { { 0x3748fec,0x2c5a1bb,0x2cf973d,0x289fa74,0x3e6e755,0x38997bf,
-        0x0b6544c,0x2b6358c,0x38a7aeb,0x02c50bb },
-      { 0x3d5770a,0x06be7c5,0x012fad3,0x19cb2cd,0x266af3b,0x3ccd677,
-        0x160d1bd,0x141d5af,0x2965851,0x034625a } },
-    /* 135 */
-    { { 0x3c41c08,0x255eacc,0x22e1ec5,0x2b151a3,0x087de94,0x311cbdb,
-        0x016b73a,0x368e462,0x20b7981,0x0099ec3 },
-      { 0x262b988,0x1539763,0x21e76e5,0x15445b4,0x1d8ddc7,0x34a9be6,
-        0x10faf03,0x24e4d18,0x07aa111,0x02d538a } },
-    /* 136 */
-    { { 0x38a876b,0x048ad45,0x04b40a0,0x3fc2144,0x251ff96,0x13ca7dd,
-        0x0b31ab1,0x3539814,0x28b5f87,0x0212aec },
-      { 0x270790a,0x350e7e0,0x346bd5e,0x276178f,0x22d6cb5,0x3078884,
-        0x355c1b6,0x15901d7,0x3671765,0x03950db } },
-    /* 137 */
-    { { 0x286e8d5,0x2409788,0x13be53f,0x2d21911,0x0353c95,0x10238e8,
-        0x32f5bde,0x3a67b60,0x28b5b9c,0x001013d },
-      { 0x381e8e5,0x0cef7a9,0x2f5bcad,0x06058f0,0x33cdf50,0x04672a8,
-        0x1769600,0x31c055d,0x3df0ac1,0x00e9098 } },
-    /* 138 */
-    { { 0x2eb596d,0x197b326,0x12b4c29,0x39c08f2,0x101ea03,0x3804e58,
-        0x04b4b62,0x28d9d1c,0x13f905e,0x0032a3f },
-      { 0x11b2b61,0x08e9095,0x0d06925,0x270e43f,0x21eb7a8,0x0e4a98f,
-        0x31d2be0,0x030cf9f,0x2644ddb,0x025b728 } },
-    /* 139 */
-    { { 0x07510af,0x2ed0e8e,0x2a01203,0x2a2a68d,0x0846fea,0x3e540de,
-        0x3a57702,0x1677348,0x2123aad,0x010d8f8 },
-      { 0x0246a47,0x0e871d0,0x124dca4,0x34b9577,0x2b362b8,0x363ebe5,
-        0x3086045,0x26313e6,0x15cd8bb,0x0210384 } },
-    /* 140 */
-    { { 0x023e8a7,0x0817884,0x3a0bf12,0x3376371,0x3c808a8,0x18e9777,
-        0x12a2721,0x35b538a,0x2bd30de,0x017835a },
-      { 0x0fc0f64,0x1c8709f,0x2d8807a,0x0743957,0x242eec0,0x347e76c,
-        0x27bef91,0x289689a,0x0f42945,0x01f7a92 } },
-    /* 141 */
-    { { 0x1060a81,0x3dbc739,0x1615abd,0x1cbe3e5,0x3e79f9c,0x1ab09a2,
-        0x136c540,0x05b473f,0x2beebfd,0x02af0a8 },
-      { 0x3e2eac7,0x19be474,0x04668ac,0x18f4b74,0x36f10ba,0x0a0b4c6,
-        0x10e3770,0x3bf059e,0x3946c7e,0x013a8d4 } },
-    /* 142 */
-    { { 0x266309d,0x28be354,0x1a3eed8,0x3020651,0x10a51c6,0x1e31770,
-        0x0af45a5,0x3ff0f3b,0x2891c94,0x00e9db9 },
-      { 0x17b0d0f,0x33a291f,0x0a5f9aa,0x25a3d61,0x2963ace,0x39a5fef,
-        0x230c724,0x1919146,0x10a465e,0x02084a8 } },
-    /* 143 */
-    { { 0x3ab8caa,0x31870f3,0x2390ef7,0x2103850,0x218eb8e,0x3a5ccf2,
-        0x1dff677,0x2c59334,0x371599c,0x02a9f2a },
-      { 0x0837bd1,0x3249cef,0x35d702f,0x3430dab,0x1c06407,0x108f692,
-        0x221292f,0x05f0c5d,0x073fe06,0x01038e0 } },
-    /* 144 */
-    { { 0x3bf9b7c,0x2020929,0x30d0f4f,0x080fef8,0x3365d23,0x1f3e738,
-        0x3e53209,0x1549afe,0x300b305,0x038d811 },
-      { 0x0c6c2c7,0x2e6445b,0x3ee64dc,0x022e932,0x0726837,0x0deb67b,
-        0x1ed4346,0x3857f73,0x277a3de,0x01950b5 } },
-    /* 145 */
-    { { 0x36c377a,0x0adb41e,0x08be3f3,0x11e40d1,0x36cb038,0x036a2bd,
-        0x3dd3a82,0x1bc875b,0x2ee09bb,0x02994d2 },
-      { 0x035facf,0x05e0344,0x07e630a,0x0ce772d,0x335e55a,0x111fce4,
-        0x250fe1c,0x3bc89ba,0x32fdc9a,0x03cf2d9 } },
-    /* 146 */
-    { { 0x355fd83,0x1c67f8e,0x1d10eb3,0x1b21d77,0x0e0d7a4,0x173a9e1,
-        0x2c9fa90,0x1c39cce,0x22eaae8,0x01f2bea },
-      { 0x153b338,0x0534107,0x26c69b8,0x283be1f,0x3e0acc0,0x059cac3,
-        0x13d1081,0x148bbee,0x3c1b9bd,0x002aac4 } },
-    /* 147 */
-    { { 0x2681297,0x3389e34,0x146addc,0x2c6d425,0x2cb350e,0x1986abc,
-        0x0431737,0x04ba4b7,0x2028470,0x012e469 },
-      { 0x2f8ddcf,0x3c4255c,0x1af4dcf,0x07a6a44,0x208ebf6,0x0dc90c3,
-        0x34360ac,0x072ad23,0x0537232,0x01254d3 } },
-    /* 148 */
-    { { 0x07b7e9d,0x3df5c7c,0x116f83d,0x28c4f35,0x3a478ef,0x3011fb8,
-        0x2f264b6,0x317b9e3,0x04fd65a,0x032bd1b },
-      { 0x2aa8266,0x3431de4,0x04bba04,0x19a44da,0x0edf454,0x392c5ac,
-        0x265168a,0x1dc3d5b,0x25704c6,0x00533a7 } },
-    /* 149 */
-    { { 0x25e8f91,0x1178fa5,0x2492994,0x2eb2c3c,0x0d3aca1,0x0322828,
-        0x1cc70f9,0x269c74c,0x0a53e4c,0x006edc2 },
-      { 0x18bdd7a,0x2a79a55,0x26b1d5c,0x0200628,0x0734a05,0x3273c7b,
-        0x13aa714,0x0040ac2,0x2f2da30,0x03e7449 } },
-    /* 150 */
-    { { 0x3f9563e,0x2f29eab,0x14a0749,0x3fad264,0x1dd077a,0x3d7c59c,
-        0x3a0311b,0x331a789,0x0b9729e,0x0201ebf },
-      { 0x1b08b77,0x2a4cdf2,0x3e387f8,0x21510f1,0x286c3a7,0x1dbf62e,
-        0x3afa594,0x3363217,0x0d16568,0x01d46b7 } },
-    /* 151 */
-    { { 0x0715c0d,0x28e2d04,0x17f78ae,0x1c63dda,0x1d113ea,0x0fefc1b,
-        0x1eab149,0x1d0fd99,0x0682537,0x00a7b11 },
-      { 0x10bebbc,0x11c672d,0x14223d9,0x2ff9141,0x1399ee5,0x34b7b6c,
-        0x0d5b3a8,0x01df643,0x0e392a4,0x03fe4dc } },
-    /* 152 */
-    { { 0x2b75b65,0x0b5a6f1,0x11c559a,0x3549999,0x24188f8,0x37a75f4,
-        0x29f33e3,0x34068a2,0x38ba2a9,0x025dd91 },
-      { 0x29af2c7,0x0988b64,0x0923885,0x1b539a4,0x1334f5d,0x226947a,
-        0x2cc7e5a,0x20beb39,0x13fac2f,0x01d298c } },
-    /* 153 */
-    { { 0x35f079c,0x137f76d,0x2fbbb2f,0x254638d,0x185b07c,0x1f34db7,
-        0x2cfcf0e,0x218f46d,0x2150ff4,0x02add6f },
-      { 0x33fc9b7,0x0d9f005,0x0fd081b,0x0834965,0x2b90a74,0x102448d,
-        0x3dbf03c,0x167d857,0x02e0b44,0x013afab } },
-    /* 154 */
-    { { 0x09f2c53,0x317f9d7,0x1411eb6,0x0463aba,0x0d25220,0x256b176,
-        0x087633f,0x2bff322,0x07b2c1b,0x037e662 },
-      { 0x10aaecb,0x23bb4a1,0x2272bb7,0x06c075a,0x09d4918,0x0736f2b,
-        0x0dd511b,0x101625e,0x0a7779f,0x009ec10 } },
-    /* 155 */
-    { { 0x33b2eb2,0x0176dfd,0x2118904,0x022386c,0x2e0df85,0x2588c9f,
-        0x1b71525,0x28fd540,0x137e4cf,0x02ce4f7 },
-      { 0x3d75165,0x0c39ecf,0x3554a12,0x30af34c,0x2d66344,0x3ded408,
-        0x36f1be0,0x0d065b0,0x012d046,0x0025623 } },
-    /* 156 */
-    { { 0x2601c3b,0x1824fc0,0x335fe08,0x3e33d70,0x0fb0252,0x252bfca,
-        0x1cf2808,0x1922e55,0x1a9db9f,0x020721e },
-      { 0x2f56c51,0x39a1f31,0x218c040,0x1a4fc5d,0x3fed471,0x0164d4e,
-        0x388a419,0x06f1113,0x0f55fc1,0x03e8352 } },
-    /* 157 */
-    { { 0x1608e4d,0x3872778,0x022cbc6,0x044d60a,0x3010dda,0x15fb0b5,
-        0x37ddc11,0x19f5bda,0x156b6a3,0x023a838 },
-      { 0x383b3b4,0x1380bc8,0x353ca35,0x250fc07,0x169966b,0x3780f29,
-        0x36632b2,0x2d6b13f,0x124fa00,0x00fd6ae } },
-    /* 158 */
-    { { 0x1739efb,0x2ec3656,0x2c0d337,0x3d39faf,0x1c751b0,0x04699f4,
-        0x252dd64,0x095b8b6,0x0872b74,0x022f1da },
-      { 0x2d3d253,0x38edca0,0x379fa5b,0x287d635,0x3a9f679,0x059d9ee,
-        0x0ac168e,0x3cd3e87,0x19060fc,0x02ce1bc } },
-    /* 159 */
-    { { 0x3edcfc2,0x0f04d4b,0x2f0d31f,0x1898be2,0x25396bf,0x15ca230,
-        0x02b4eae,0x2713668,0x0f71b06,0x0132d18 },
-      { 0x38095ea,0x1ed34d6,0x3603ae6,0x165bf01,0x192bbf8,0x1852859,
-        0x075f66b,0x1488f85,0x10895ef,0x014b035 } },
-    /* 160 */
-    { { 0x1339848,0x3084385,0x0c8d231,0x3a1c1de,0x0e87a28,0x255b85c,
-        0x1de6616,0x2702e74,0x1382bb0,0x012b0f2 },
-      { 0x198987d,0x381545a,0x34d619b,0x312b827,0x18b2376,0x28fe4cf,
-        0x20b7651,0x017d077,0x0c7e397,0x00e0365 } },
-    /* 161 */
-    { { 0x1542e75,0x0d56aa0,0x39b701a,0x287b806,0x396c724,0x0935c21,
-        0x3a29776,0x0debdac,0x171de26,0x00b38f8 },
-      { 0x1d5bc1a,0x3fad27d,0x22b5cfe,0x1f89ddf,0x0a65560,0x144dd5b,
-        0x2aac2f9,0x139353f,0x0520b62,0x00b9b36 } },
-    /* 162 */
-    { { 0x031c31d,0x16552e3,0x1a0c368,0x0016fc8,0x168533d,0x171e7b2,
-        0x17626e7,0x275502f,0x14742c6,0x03285dd },
-      { 0x2d2dbb2,0x3b6bffd,0x1d18cc6,0x2f45d2a,0x0fd0d8c,0x2915e3a,
-        0x1e8793a,0x0b39a1d,0x3139cab,0x02a5da9 } },
-    /* 163 */
-    { { 0x3fb353d,0x147c6e4,0x3a720a6,0x22d5ff3,0x1d75cab,0x06c54a0,
-        0x08cfa73,0x12666aa,0x3170a1f,0x021c829 },
-      { 0x13e1b90,0x3a34dda,0x1fc38c3,0x02c5bdb,0x2d345dc,0x14aa1d0,
-        0x28d00ab,0x224f23a,0x329c769,0x025c67b } },
-    /* 164 */
-    { { 0x0e35909,0x3bb6356,0x0116820,0x370cf77,0x29366d8,0x3881409,
-        0x3999d06,0x013075f,0x176e157,0x02941ca },
-      { 0x0e70b2e,0x28dfab1,0x2a8a002,0x15da242,0x084dcf6,0x116ca97,
-        0x31bf186,0x1dc9735,0x09df7b7,0x0264e27 } },
-    /* 165 */
-    { { 0x2da7a4b,0x3023c9e,0x1366238,0x00ff4e2,0x03abe9d,0x19bd44b,
-        0x272e897,0x20b91ad,0x2aa202c,0x02a2201 },
-      { 0x380184e,0x08112b4,0x0b85660,0x31049aa,0x3a8cb78,0x36113c5,
-        0x1670c0a,0x373f9e7,0x3fb4738,0x00010ef } },
-    /* 166 */
-    { { 0x2d5192e,0x26d770d,0x32af8d5,0x34d1642,0x1acf885,0x05805e0,
-        0x166d0a1,0x1219a0d,0x301ba6c,0x014bcfb },
-      { 0x2dcb64d,0x19cca83,0x379f398,0x08e01a0,0x10a482c,0x0103cc2,
-        0x0be5fa7,0x1f9d45b,0x1899ef2,0x00ca5af } },
-    /* 167 */
-    { { 0x14d81d7,0x2aea251,0x1b3c476,0x3bd47ae,0x29eade7,0x0715e61,
-        0x1a21cd8,0x1c7a586,0x2bfaee5,0x00ee43f },
-      { 0x096f7cb,0x0c08f95,0x1bc4939,0x361fed4,0x255be41,0x26fad73,
-        0x31dd489,0x02c600f,0x29d9f81,0x01ba201 } },
-    /* 168 */
-    { { 0x03ea1db,0x1eac46d,0x1292ce3,0x2a54967,0x20a7ff1,0x3e13c61,
-        0x1b02218,0x2b44e14,0x3eadefa,0x029c88a },
-      { 0x30a9144,0x31e3b0a,0x19c5a2a,0x147cbe9,0x05a0240,0x051f38e,
-        0x11eca56,0x31a4247,0x123bc2a,0x02fa535 } },
-    /* 169 */
-    { { 0x3226ce7,0x1251782,0x0b7072f,0x11e59fa,0x2b8afd7,0x169b18f,
-        0x2a46f18,0x31d9bb7,0x2fe9be8,0x01de0b7 },
-      { 0x1b38626,0x34aa90f,0x3ad1760,0x21ddbd9,0x3460ae7,0x1126736,
-        0x1b86fc5,0x0b92cd0,0x167a289,0x000e0e1 } },
-    /* 170 */
-    { { 0x1ec1a0f,0x36bbf5e,0x1c972d8,0x3f73ace,0x13bbcd6,0x23d86a5,
-        0x175ffc5,0x2d083d5,0x2c4adf7,0x036f661 },
-      { 0x1f39eb7,0x2a20505,0x176c81a,0x3d6e636,0x16ee2fc,0x3cbdc5f,
-        0x25475dc,0x2ef4151,0x3c46860,0x0238934 } },
-    /* 171 */
-    { { 0x2587390,0x3639526,0x0588749,0x13c32fb,0x212bb19,0x09660f1,
-        0x207da4b,0x2bf211b,0x1c4407b,0x01506a6 },
-      { 0x24c8842,0x105a498,0x05ffdb2,0x0ab61b0,0x26044c1,0x3dff3d8,
-        0x1d14b44,0x0d74716,0x049f57d,0x030024b } },
-    /* 172 */
-    { { 0x32e61ef,0x31d70f7,0x35cad3c,0x320b86c,0x07e8841,0x027ca7d,
-        0x2d30d19,0x2513718,0x2347286,0x01d7901 },
-      { 0x3c237d0,0x107f16e,0x01c9e7d,0x3c3b13c,0x0c9537b,0x20af54d,
-        0x051a162,0x2161a47,0x258c784,0x016df2d } },
-    /* 173 */
-    { { 0x228ead1,0x29c2122,0x07f6964,0x023f4ed,0x1802dc5,0x19f96ce,
-        0x24bfd17,0x25e866b,0x2ba8df0,0x01eb84f },
-      { 0x2dd384e,0x05bbe3a,0x3f06fd2,0x366dacb,0x30361a2,0x2f36d7c,
-        0x0b98784,0x38ff481,0x074e2a8,0x01e1f60 } },
-    /* 174 */
-    { { 0x17fbb1c,0x0975add,0x1debc5e,0x2cb2880,0x3e47bdd,0x3488cff,
-        0x15e9a36,0x2121129,0x0199ef2,0x017088a },
-      { 0x0315250,0x352a162,0x17c1773,0x0ae09c2,0x321b21a,0x3bd74cf,
-        0x3c4ea1d,0x3cac2ad,0x3abbaf0,0x039174d } },
-    /* 175 */
-    { { 0x0511c8a,0x3c78d0a,0x2cd3d2d,0x322f729,0x3ebb229,0x09f0e69,
-        0x0a71a76,0x2e74d5e,0x12284df,0x03b5ef0 },
-      { 0x3dea561,0x0a9b7e4,0x0ed1cf2,0x237523c,0x05443f1,0x2eb48fa,
-        0x3861405,0x1b49f62,0x0c945ca,0x02ab25f } },
-    /* 176 */
-    { { 0x16bd00a,0x13a9d28,0x3cc1eb5,0x2b7d702,0x2d839e9,0x3e6ff01,
-        0x2bb7f11,0x3713824,0x3b31163,0x00c63e5 },
-      { 0x30d7138,0x0316fb0,0x0220ecc,0x08eaf0c,0x244e8df,0x0088d81,
-        0x37972fb,0x3fd34ae,0x2a19a84,0x03e907e } },
-    /* 177 */
-    { { 0x2642269,0x0b65d29,0x03bd440,0x33a6ede,0x3c81814,0x2507982,
-        0x0d38e47,0x3a788e6,0x32c1d26,0x00e2eda },
-      { 0x2577f87,0x392895a,0x3e1cc64,0x14f7047,0x08b52d2,0x08a01ca,
-        0x336abf6,0x00697fc,0x105ce76,0x0253742 } },
-    /* 178 */
-    { { 0x293f92a,0x33df737,0x3315156,0x32e26d7,0x0a01333,0x26579d4,
-        0x004df9c,0x0aba409,0x067d25c,0x02481de },
-      { 0x3f39d44,0x1c78042,0x13d7e24,0x0825aed,0x35f2c90,0x3270f63,
-        0x04b7b35,0x3ad4531,0x28bd29b,0x0207a10 } },
-    /* 179 */
-    { { 0x077199f,0x270aeb1,0x0dd96dd,0x3b9ad7b,0x28cb8ee,0x3903f43,
-        0x37db3fe,0x292c62b,0x362dbbf,0x006e52a },
-      { 0x247f143,0x0362cf3,0x216344f,0x3f18fd1,0x351e623,0x31664e0,
-        0x0f270fc,0x243bbc6,0x2280555,0x001a8e3 } },
-    /* 180 */
-    { { 0x3355b49,0x2c04e6c,0x399b2e5,0x182d3af,0x020e265,0x09a7cf7,
-        0x0ffa6bd,0x353e302,0x02083d9,0x029ecdb },
-      { 0x33e8830,0x0570e86,0x1c0b64d,0x386a27e,0x0d5fcea,0x0b45a4c,
-        0x2ee4a2e,0x0a8833f,0x2b4a282,0x02f9531 } },
-    /* 181 */
-    { { 0x191167c,0x36cf7e3,0x225ed6c,0x1e79e99,0x0517c3f,0x11ab1fd,
-        0x05648f3,0x08aedc4,0x1abeae0,0x02fcc29 },
-      { 0x3828a68,0x1e16fa4,0x30368e7,0x0c9fcfb,0x25161c3,0x24851ac,
-        0x1b5feb5,0x344eb84,0x0de2732,0x0347208 } },
-    /* 182 */
-    { { 0x038b363,0x384d1e4,0x2519043,0x151ac17,0x158c11f,0x009b2b4,
-        0x257abe6,0x2368d3f,0x3ed68a1,0x02df45e },
-      { 0x29c2559,0x2962478,0x3d8444c,0x1d96fff,0x04f7a03,0x1391a52,
-        0x0de4af7,0x3319126,0x15e6412,0x00e65ff } },
-    /* 183 */
-    { { 0x3d61507,0x1d1a0a2,0x0d2af20,0x354d299,0x329e132,0x2a28578,
-        0x2ddfb08,0x04fa3ff,0x1293c6c,0x003bae2 },
-      { 0x3e259f8,0x1a68fa9,0x3e67e9b,0x39b44f9,0x1ce1db7,0x347e9a1,
-        0x3318f6a,0x2dbbc9d,0x2f8c922,0x008a245 } },
-    /* 184 */
-    { { 0x212ab5b,0x2b896c2,0x0136959,0x07e55ef,0x0cc1117,0x05b8ac3,
-        0x18429ed,0x025fa01,0x11d6e93,0x03b016b },
-      { 0x03f3708,0x2e96fab,0x1d77157,0x0d4c2d6,0x131baf9,0x0608d39,
-        0x3552371,0x06cdd1e,0x1567ff1,0x01f4c50 } },
-    /* 185 */
-    { { 0x2dfefab,0x270173d,0x37077bd,0x1a372cd,0x1be2f22,0x28e2ee5,
-        0x3ead973,0x35e8f94,0x2fc9bc1,0x03a7399 },
-      { 0x36a02a1,0x2855d9b,0x00ed75a,0x37d8398,0x138c087,0x233706e,
-        0x147f346,0x01947e2,0x3017228,0x0365942 } },
-    /* 186 */
-    { { 0x2057e60,0x2d31296,0x25e4504,0x2fa37bc,0x1cbccc3,0x1f0732f,
-        0x3532081,0x2de8a98,0x19a804e,0x005359a },
-      { 0x31f411a,0x2a10576,0x369c2c8,0x02fe035,0x109fbaf,0x30bddeb,
-        0x1eef901,0x1662ad3,0x0410d43,0x01bd31a } },
-    /* 187 */
-    { { 0x2c24a96,0x1b7d3a5,0x19a3872,0x217f2f6,0x2534dbc,0x2cab8c2,
-        0x066ef28,0x26aecf1,0x0fd6118,0x01310d4 },
-      { 0x055b8da,0x1fdc5be,0x38a1296,0x25118f0,0x341a423,0x2ba4cd0,
-        0x3e1413e,0x062d70d,0x2425a31,0x029c9b4 } },
-    /* 188 */
-    { { 0x08c1086,0x1acfba5,0x22e1dae,0x0f72f4e,0x3f1de50,0x0f408bc,
-        0x35ed3f0,0x3ce48fc,0x282cc6c,0x004d8e7 },
-      { 0x1afaa86,0x24e3ef3,0x22589ac,0x3ec9952,0x1f45bc5,0x14144ca,
-        0x23b26e4,0x0d68c65,0x1e1c1a3,0x032a4d9 } },
-    /* 189 */
-    { { 0x03b2d20,0x16b1d53,0x241b361,0x05e4138,0x1742a54,0x32741c7,
-        0x0521c4c,0x1ca96c2,0x034970b,0x02738a7 },
-      { 0x13e0ad6,0x207dcdb,0x034c8cc,0x27bcbe1,0x18060da,0x33a18b6,
-        0x2d1d1a6,0x2be60d7,0x3d7ab42,0x012312a } },
-    /* 190 */
-    { { 0x0c7485a,0x06c3310,0x0dbfd22,0x2ef949d,0x0ead455,0x098f4ba,
-        0x3c76989,0x0cf2d24,0x032f67b,0x01e005f },
-      { 0x30cb5ee,0x0d5da64,0x0ed2b9d,0x2503102,0x1c0d14e,0x1cbc693,
-        0x37bf552,0x07013e2,0x054de5c,0x014f341 } },
-    /* 191 */
-    { { 0x128ccac,0x1617e97,0x346ebcd,0x158016d,0x25f823e,0x34048ea,
-        0x39f0a1c,0x3ea3df1,0x1c1d3d7,0x03ba919 },
-      { 0x151803b,0x01967c1,0x2f70781,0x27df39a,0x06c0b59,0x24a239c,
-        0x15a7702,0x2464d06,0x2a47ae6,0x006db90 } },
-    /* 192 */
-    { { 0x27d04c3,0x024df3d,0x38112e8,0x38a27ba,0x01e312b,0x0965358,
-        0x35d8879,0x2f4f55a,0x214187f,0x0008936 },
-      { 0x05fe36f,0x2ee18c3,0x1f5f87a,0x1813bd4,0x0580f3c,0x0ed0a7b,
-        0x0fb1bfb,0x3fcce59,0x2f042bf,0x01820e3 } },
-    /* 193 */
-    { { 0x20bbe99,0x32cbc9f,0x39ee432,0x3cc12a8,0x37bda44,0x3ea4e40,
-        0x097c7a9,0x0590d7d,0x2022d33,0x018dbac },
-      { 0x3ae00aa,0x3439864,0x2d2ffcf,0x3f8c6b9,0x0875a00,0x3e4e407,
-        0x3658a29,0x22eb3d0,0x2b63921,0x022113b } },
-    /* 194 */
-    { { 0x33bae58,0x05c749a,0x1f3e114,0x1c45f8e,0x27db3df,0x06a3ab6,
-        0x37bc7f8,0x1e27b34,0x3dc51fb,0x009eea0 },
-      { 0x3f54de5,0x3d0e7fe,0x1a71a7d,0x02ed7f8,0x0727703,0x2ca5e92,
-        0x2e8e35d,0x292ad0b,0x13487f3,0x02b6d8b } },
-    /* 195 */
-    { { 0x175df2a,0x05a28a8,0x32e99b1,0x13d8630,0x2082aa0,0x11ac245,
-        0x24f2e71,0x322cb27,0x17675e7,0x02e643f },
-      { 0x1f37313,0x2765ad3,0x0789082,0x1e742d0,0x11c2055,0x2021dc4,
-        0x09ae4a7,0x346359b,0x2f94d10,0x0205c1f } },
-    /* 196 */
-    { { 0x3d6ff96,0x1f2ac80,0x336097d,0x3f03610,0x35b851b,0x010b6d2,
-        0x0823c4d,0x2a9709a,0x2ead5a8,0x00de4b6 },
-      { 0x01afa0b,0x0621965,0x3671528,0x1050b60,0x3f3e9e7,0x2f93829,
-        0x0825275,0x006e85f,0x35e94b0,0x016af58 } },
-    /* 197 */
-    { { 0x2c4927c,0x3ea1382,0x0f23727,0x0d69f23,0x3e38860,0x2b72837,
-        0x3cd5ea4,0x2d84292,0x321846a,0x016656f },
-      { 0x29dfa33,0x3e182e0,0x018be90,0x2ba563f,0x2caafe2,0x218c0d9,
-        0x3baf447,0x1047a6c,0x0a2d483,0x01130cb } },
-    /* 198 */
-    { { 0x00ed80c,0x2a5fc79,0x0a82a74,0x2c4c74b,0x15f938c,0x30b5ab6,
-        0x32124b7,0x295314f,0x2fb8082,0x007c858 },
-      { 0x20b173e,0x19f315c,0x12f97e4,0x198217c,0x040e8a6,0x3275977,
-        0x2bc20e4,0x01f2633,0x02bc3e9,0x023c750 } },
-    /* 199 */
-    { { 0x3c4058a,0x24be73e,0x16704f5,0x2d8a4bd,0x3b15e14,0x3076315,
-        0x1cfe37b,0x36fe715,0x343926e,0x02c6603 },
-      { 0x2c76b09,0x0cf824c,0x3f7898c,0x274cec1,0x11df527,0x18eed18,
-        0x08ead48,0x23915bc,0x19b3744,0x00a0a2b } },
-    /* 200 */
-    { { 0x0cf4ac5,0x1c8b131,0x0afb696,0x0ff7799,0x2f5ac1a,0x022420c,
-        0x11baa2e,0x2ce4015,0x1275a14,0x0125cfc },
-      { 0x22eac5d,0x360cd4c,0x3568e59,0x3d42f66,0x35e07ee,0x09620e4,
-        0x36720fa,0x22b1eac,0x2d0db16,0x01b6b23 } },
-    /* 201 */
-    { { 0x1a835ef,0x1516bbb,0x2d51f7b,0x3487443,0x14aa113,0x0dd06c2,
-        0x1a65e01,0x379300d,0x35920b9,0x012c8fb },
-      { 0x04c7341,0x2eda00f,0x3c37e82,0x1b4fd62,0x0d45770,0x1478fba,
-        0x127863a,0x26939cd,0x134ddf4,0x01375c5 } },
-    /* 202 */
-    { { 0x1476cd9,0x1119ca5,0x325bbf9,0x0bf8c69,0x0648d07,0x312d9f8,
-        0x01c8b8f,0x136ec51,0x0002f4a,0x03f4c5c },
-      { 0x195d0e1,0x10ffd22,0x29aa1cb,0x3443bdc,0x276e695,0x05e6260,
-        0x15f9764,0x3cd9783,0x18c9569,0x0053eb1 } },
-    /* 203 */
-    { { 0x312ae18,0x280197c,0x3fc9ad9,0x303f324,0x251958d,0x29f4a11,
-        0x2142408,0x3694366,0x25136ab,0x03b5f1d },
-      { 0x1d4abbc,0x1c3c689,0x13ea462,0x3cfc684,0x39b5dd8,0x2d4654b,
-        0x09b0755,0x27d4f18,0x3f74d2e,0x03fbf2d } },
-    /* 204 */
-    { { 0x2119185,0x2525eae,0x1ba4bd0,0x0c2ab11,0x1d54e8c,0x294845e,
-        0x2479dea,0x3602d24,0x17e87e0,0x0060069 },
-      { 0x0afffb0,0x34fe37f,0x1240073,0x02eb895,0x06cf33c,0x2d7f7ef,
-        0x1d763b5,0x04191e0,0x11e1ead,0x027e3f0 } },
-    /* 205 */
-    { { 0x269544c,0x0e85c57,0x3813158,0x19fc12d,0x20eaf85,0x1e2930c,
-        0x22a8fd2,0x1a6a478,0x09d3d3a,0x02a74e0 },
-      { 0x1a2da3b,0x30b0b16,0x0847936,0x3d86257,0x138ccbc,0x0f5421a,
-        0x25244e6,0x23bdd79,0x1aee117,0x00c01ae } },
-    /* 206 */
-    { { 0x1eead28,0x07cac32,0x1fbc0bb,0x17627d3,0x17eef63,0x0b3a24e,
-        0x0757fdb,0x3dd841d,0x3d745f8,0x002ae17 },
-      { 0x25b4549,0x29f24cf,0x2f21ecd,0x1725e48,0x04be2bb,0x10ee010,
-        0x1a1274b,0x10b0898,0x27511e9,0x02c48b5 } },
-    /* 207 */
-    { { 0x2a5ae7a,0x181ef99,0x0be33be,0x3e9dab7,0x101e703,0x3adb971,
-        0x1043014,0x2ebb2be,0x1c1097d,0x027d667 },
-      { 0x3f250ed,0x16dc603,0x20dc6d7,0x1d0d268,0x38eb915,0x02c89e8,
-        0x1605a41,0x12de109,0x0e08a29,0x01f554a } },
-    /* 208 */
-    { { 0x0c26def,0x163d988,0x2d1ef0f,0x3a960ac,0x1025585,0x0738e20,
-        0x27d79b0,0x05cc3ef,0x201303f,0x00a333a },
-      { 0x1644ba5,0x2af345e,0x30b8d1d,0x3a01bff,0x31fc643,0x1acf85e,
-        0x0a76fc6,0x04efe98,0x348a1d0,0x03062eb } },
-    /* 209 */
-    { { 0x1c4216d,0x18e3217,0x02ac34e,0x19c8185,0x200c010,0x17d4192,
-        0x13a1719,0x165af51,0x09db7a9,0x0277be0 },
-      { 0x3ab8d2c,0x2190b99,0x22b641e,0x0cd88de,0x3b42404,0x1310862,
-        0x106a6d6,0x23395f5,0x0b06880,0x000d5fe } },
-    /* 210 */
-    { { 0x0d2cc88,0x36f9913,0x339d8e9,0x237c2e3,0x0cc61c2,0x34c2832,
-        0x309874c,0x2621d28,0x2dd1b48,0x0392806 },
-      { 0x17cd8f9,0x07bab3d,0x0c482ed,0x0faf565,0x31b767d,0x2f4bde1,
-        0x295c717,0x330c29c,0x179ce10,0x0119b5f } },
-    /* 211 */
-    { { 0x1ada2c7,0x0c624a7,0x227d47d,0x30e3e6a,0x14fa0a6,0x0829678,
-        0x24fd288,0x2b46a43,0x122451e,0x0319ca9 },
-      { 0x186b655,0x01f3217,0x0af1306,0x0efe6b5,0x2f0235d,0x1c45ca9,
-        0x2086805,0x1d44e66,0x0faf2a6,0x0178f59 } },
-    /* 212 */
-    { { 0x33b4416,0x10431e6,0x2d99aa6,0x217aac9,0x0cd8fcf,0x2d95a9d,
-        0x3ff74ad,0x10bf17a,0x295eb8e,0x01b229e },
-      { 0x02a63bd,0x182e9ec,0x004710c,0x00e2e3c,0x06b2f23,0x04b642c,
-        0x2c37383,0x32a4631,0x022ad82,0x00d22b9 } },
-    /* 213 */
-    { { 0x0cda2fb,0x1d198d7,0x26d27f4,0x286381c,0x022acca,0x24ac7c8,
-        0x2df7824,0x0b4ba16,0x1e0d9ef,0x03041d3 },
-      { 0x29a65b3,0x0f3912b,0x151bfcf,0x2b0175c,0x0fd71e4,0x39aa5e2,
-        0x311f50c,0x13ff351,0x3dbc9e5,0x03eeb7e } },
-    /* 214 */
-    { { 0x0a99363,0x0fc7348,0x2775171,0x23db3c8,0x2b91565,0x134d66c,
-        0x0175cd2,0x1bf365a,0x2b48371,0x02dfe5d },
-      { 0x16dbf74,0x2389357,0x2f36575,0x3f5c70e,0x38d23ba,0x090f7f8,
-        0x3477600,0x3201523,0x32ecafc,0x03d3506 } },
-    /* 215 */
-    { { 0x1abd48d,0x073ca3f,0x38a451f,0x0d8cb01,0x1ce81be,0x05c51ba,
-        0x0e29741,0x03c41ab,0x0eae016,0x0060209 },
-      { 0x2e58358,0x1da62d9,0x2358038,0x14b39b2,0x1635687,0x39079b1,
-        0x380e345,0x1b49608,0x23983cf,0x019f97d } },
-    /* 216 */
-    { { 0x34899ef,0x332e373,0x04c0f89,0x3c27aed,0x1949015,0x09663b2,
-        0x2f9276b,0x07f1951,0x09a04c1,0x027fbde },
-      { 0x3d2a071,0x19fb3d4,0x1b096d3,0x1fe9146,0x3b10e1a,0x0478bbb,
-        0x2b3fb06,0x1388329,0x181a99c,0x02f2030 } },
-    /* 217 */
-    { { 0x1eb82e6,0x14dbe39,0x3920972,0x31fd5b2,0x21a484f,0x02d7697,
-        0x0e21715,0x37c431e,0x2629f8c,0x01249c3 },
-      { 0x26b50ad,0x26deefa,0x0ffc1a3,0x30688e2,0x39a0284,0x041c65e,
-        0x03eb178,0x0bdfd50,0x2f96137,0x034bb94 } },
-    /* 218 */
-    { { 0x0e0362a,0x334a162,0x194dd37,0x29e3e97,0x2442fa8,0x10d2949,
-        0x3836e5a,0x2dccebf,0x0bee5ab,0x037ed1e },
-      { 0x33eede6,0x3c739d9,0x2f04a91,0x350ad6c,0x3a5390a,0x14c368b,
-        0x26f7bf5,0x11ce979,0x0b408df,0x0366850 } },
-    /* 219 */
-    { { 0x28ea498,0x0886d5b,0x2e090e0,0x0a4d58f,0x2623478,0x0d74ab7,
-        0x2b83913,0x12c6b81,0x18d623f,0x01d8301 },
-      { 0x198aa79,0x26d6330,0x3a7f0b8,0x34bc1ea,0x2f74890,0x378955a,
-        0x204110f,0x0102538,0x02d8f19,0x01c5066 } },
-    /* 220 */
-    { { 0x14b0f45,0x2838cd3,0x14e16f0,0x0e0e4aa,0x2d9280b,0x0f18757,
-        0x3324c6b,0x1391ceb,0x1ce89d5,0x00ebe74 },
-      { 0x0930371,0x3de6048,0x3097fd8,0x1308705,0x3eda266,0x3108c26,
-        0x1545dcd,0x1f7583a,0x1c37395,0x02c7e05 } },
-    /* 221 */
-    { { 0x1fec44a,0x2a9e3a2,0x0caf84f,0x11cf2a9,0x0c8c2ae,0x06da989,
-        0x1c807dc,0x3c149a4,0x1141543,0x02906bb },
-      { 0x15ffe04,0x0d4e65f,0x2e20424,0x37d896d,0x18bacb2,0x1e05ddd,
-        0x1660be8,0x183be17,0x1dd86fb,0x035ba70 } },
-    /* 222 */
-    { { 0x2853264,0x0ba5fb1,0x0a0b3aa,0x2df88c1,0x2771533,0x23aba6f,
-        0x112bb7b,0x3e3086e,0x210ae9b,0x027271b },
-      { 0x030b74c,0x0269678,0x1e90a23,0x135a98c,0x24ed749,0x126de7c,
-        0x344b23a,0x186da27,0x19640fa,0x0159af5 } },
-    /* 223 */
-    { { 0x18061f3,0x3004630,0x3c70066,0x34df20f,0x1190b25,0x1c9cc91,
-        0x1fc8e02,0x0d17bc1,0x390f525,0x033cb1c },
-      { 0x0eb30cf,0x2f3ad04,0x303aa09,0x2e835dd,0x1cfd2eb,0x143fc95,
-        0x02c43a1,0x025e7a1,0x3558aa2,0x000bd45 } },
-    /* 224 */
-    { { 0x1db7d07,0x3bde52b,0x1500396,0x1089115,0x20b4fc7,0x1e2a8f3,
-        0x3f8eacc,0x365f7eb,0x1a5e8d4,0x0053a6b },
-      { 0x37079e2,0x120284b,0x000edaa,0x33792c2,0x145baa3,0x20e055f,
-        0x365e2d7,0x26ba005,0x3ab8e9d,0x0282b53 } },
-    /* 225 */
-    { { 0x2653618,0x2dd8852,0x2a5f0bf,0x0f0c7aa,0x2187281,0x1252757,
-        0x13e7374,0x3b47855,0x0b86e56,0x02f354c },
-      { 0x2e9c47b,0x2fa14cc,0x19ab169,0x3fad401,0x0dc2776,0x24afeed,
-        0x3a97611,0x0d07736,0x3cf6979,0x02424a0 } },
-    /* 226 */
-    { { 0x2e81a13,0x000c91d,0x123967b,0x265885c,0x29bee1a,0x0cb8675,
-        0x2d361bd,0x1526823,0x3c9ace1,0x00d7bad },
-      { 0x24e5bdc,0x02b969f,0x2c6e128,0x34edb3b,0x12dcd2c,0x3899af0,
-        0x24224c6,0x3a1914b,0x0f4448a,0x026a2cb } },
-    /* 227 */
-    { { 0x1d03b59,0x1c6fc82,0x32abf64,0x28ed96b,0x1c90e62,0x2f57bb2,
-        0x3ff168e,0x04de7fd,0x0f4d449,0x01af6d8 },
-      { 0x255bc30,0x2bfaf22,0x3fe0dad,0x0584025,0x1c79ead,0x3078ef7,
-        0x2197414,0x022a50b,0x0fd94ba,0x0007b0f } },
-    /* 228 */
-    { { 0x09485c2,0x09dfaf7,0x10c7ba6,0x1e48bec,0x248cc9a,0x028a362,
-        0x21d60f7,0x193d93d,0x1c04754,0x0346b2c },
-      { 0x2f36612,0x240ac49,0x0d8bd26,0x13b8186,0x259c3a4,0x020d5fb,
-        0x38a8133,0x09b0937,0x39d4056,0x01f7341 } },
-    /* 229 */
-    { { 0x05a4b48,0x1f534fc,0x07725ce,0x148dc8c,0x2adcd29,0x04aa456,
-        0x0f79718,0x066e346,0x189377d,0x002fd4d },
-      { 0x068ea73,0x336569b,0x184d35e,0x32a08e9,0x3c7f3bb,0x11ce9c8,
-        0x3674c6f,0x21bf27e,0x0d9e166,0x034a2f9 } },
-    /* 230 */
-    { { 0x0fa8e4b,0x2e6418e,0x18fc5d2,0x1ba24ff,0x0559f18,0x0dbedbf,
-        0x2de2aa4,0x22338e9,0x3aa510f,0x035d801 },
-      { 0x23a4988,0x02aad94,0x02732d1,0x111d374,0x0b455cf,0x0d01c9e,
-        0x067082a,0x2ec05fd,0x368b303,0x03cad4b } },
-    /* 231 */
-    { { 0x035b4ca,0x1fabea6,0x1cbc0d5,0x3f2ed9a,0x02d2232,0x1990c66,
-        0x2eb680c,0x3b4ea3b,0x18ecc5a,0x03636fa },
-      { 0x1a02709,0x26f8ff1,0x1fa8cba,0x397d6e8,0x230be68,0x043aa14,
-        0x3d43cdf,0x25c17fa,0x3a3ee55,0x0380564 } },
-    /* 232 */
-    { { 0x275a0a6,0x16bd43a,0x0033d3e,0x2b15e16,0x2512226,0x005d901,
-        0x26d50fd,0x3bc19bf,0x3b1aeb8,0x02bfb01 },
-      { 0x0bb0a31,0x26559e0,0x1aae7fb,0x330dcc2,0x16f1af3,0x06afce2,
-        0x13a15a0,0x2ff7645,0x3546e2d,0x029c6e4 } },
-    /* 233 */
-    { { 0x0f593d2,0x384b806,0x122bbf8,0x0a281e0,0x1d1a904,0x2e93cab,
-        0x0505db0,0x08f6454,0x05c6285,0x014e880 },
-      { 0x3f2b935,0x22d8e79,0x161a07c,0x16b060a,0x02bff97,0x146328b,
-        0x3ceea77,0x238f61a,0x19b3d58,0x02fd1f4 } },
-    /* 234 */
-    { { 0x17665d5,0x259e9f7,0x0de5672,0x15cbcbd,0x34e3030,0x035240f,
-        0x0005ae8,0x286d851,0x07f39c9,0x000070b },
-      { 0x1efc6d6,0x2a0051a,0x2724143,0x2a9ef1e,0x0c810bd,0x1e05429,
-        0x25670ba,0x2e66d7d,0x0e786ff,0x03f6b7e } },
-    /* 235 */
-    { { 0x3c00785,0x232e23f,0x2b67fd3,0x244ed23,0x077fa75,0x3cda3ef,
-        0x14d055b,0x0f25011,0x24d5aa4,0x00ea0e3 },
-      { 0x297bb9a,0x198ca4f,0x14d9561,0x18d1076,0x39eb933,0x2b6caa0,
-        0x1591a60,0x0768d45,0x257873e,0x00f36e0 } },
-    /* 236 */
-    { { 0x1e77eab,0x0502a5f,0x0109137,0x0350592,0x3f7e1c5,0x3ac7437,
-        0x2dcad2c,0x1fee9d8,0x089f1f5,0x0169833 },
-      { 0x0d45673,0x0d8e090,0x065580b,0x065644f,0x11b82be,0x3592dd0,
-        0x3284b8d,0x23f0015,0x16fdbfd,0x0248bfd } },
-    /* 237 */
-    { { 0x1a129a1,0x1977bb2,0x0e041b2,0x15f30a1,0x0a5b1ce,0x3afef8f,
-        0x380c46c,0x3358810,0x27df6c5,0x01ca466 },
-      { 0x3b90f9a,0x3d14ea3,0x031b298,0x02e2390,0x2d719c0,0x25bc615,
-        0x2c0e777,0x0226b8c,0x3803624,0x0179e45 } },
-    /* 238 */
-    { { 0x363cdfb,0x1bb155f,0x24fd5c1,0x1c7c72b,0x28e6a35,0x18165f2,
-        0x226bea5,0x0beaff3,0x371e24c,0x0138294 },
-      { 0x1765357,0x29034e9,0x22b4276,0x11035ce,0x23c89af,0x074468c,
-        0x3370ae4,0x013bae3,0x018d566,0x03d7fde } },
-    /* 239 */
-    { { 0x209df21,0x0f8ff86,0x0e47fbf,0x23b99ba,0x126d5d2,0x2722405,
-        0x16bd0a2,0x1799082,0x0e9533f,0x039077c },
-      { 0x3ba9e3f,0x3f6902c,0x1895305,0x3ac9813,0x3f2340c,0x3c0d9f1,
-        0x26e1927,0x0557c21,0x16eac4f,0x023b75f } },
-    /* 240 */
-    { { 0x3fc8ff3,0x0770382,0x342fc9a,0x0afa4db,0x314efd8,0x328e07b,
-        0x016f7cc,0x3ba599c,0x1caed8a,0x0050cb0 },
-      { 0x0b23c26,0x2120a5c,0x3273ec6,0x1cc1cd6,0x2a64fe8,0x2bbc3d6,
-        0x09f6e5e,0x34b1b8e,0x00b5ac8,0x032bbd2 } },
-    /* 241 */
-    { { 0x1315922,0x1725e1d,0x0ca5524,0x1c4c18f,0x3d82951,0x193bcb2,
-        0x0e60d0b,0x388dbcf,0x37e8efa,0x0342e85 },
-      { 0x1b3af60,0x26ba3ec,0x220e53a,0x394f4b6,0x01a796a,0x3e7bbca,
-        0x163605d,0x2b85807,0x17c1c54,0x03cc725 } },
-    /* 242 */
-    { { 0x1cc4597,0x1635492,0x2028c0f,0x2c2eb82,0x2dc5015,0x0d2a052,
-        0x05fc557,0x1f0ebbf,0x0cb96e1,0x0004d01 },
-      { 0x1a824bf,0x3896172,0x2ed7b29,0x178007a,0x0d59318,0x07bda2b,
-        0x2ee6826,0x0f9b235,0x04b9193,0x01bcddf } },
-    /* 243 */
-    { { 0x0333fd2,0x0eeb46a,0x15b89f9,0x00968aa,0x2a89302,0x2bdd6b3,
-        0x1e5037e,0x2541884,0x24ed2d0,0x01b6e8f },
-      { 0x04399cd,0x3be6334,0x3adea48,0x1bb9adc,0x31811c6,0x05fb2bc,
-        0x360752c,0x3d29dcb,0x3423bec,0x03c4f3c } },
-    /* 244 */
-    { { 0x119e2eb,0x2e7b02a,0x0f68cee,0x257d8b0,0x183a9a1,0x2ae88a6,
-        0x3a3bb67,0x2eb4f3e,0x1a9274b,0x0320fea },
-      { 0x2fa1ce0,0x346c2d8,0x2fbf0d7,0x3d4d063,0x0e58b60,0x09c1bc1,
-        0x28ef9e5,0x09a0efe,0x0f45d70,0x02d275c } },
-    /* 245 */
-    { { 0x2d5513b,0x31d443e,0x1e2d914,0x3b2c5d4,0x105f32e,0x27ee756,
-        0x050418d,0x3c73db6,0x1bb0c30,0x01673eb },
-      { 0x1cb7fd6,0x1eb08d5,0x26a3e16,0x2e20810,0x0249367,0x029e219,
-        0x2ec58c9,0x12d9fab,0x362354a,0x016eafc } },
-    /* 246 */
-    { { 0x2424865,0x260747b,0x177f37c,0x1e3cb95,0x08b0028,0x2783016,
-        0x2970f1b,0x323c1c0,0x2a79026,0x0186231 },
-      { 0x0f244da,0x26866f4,0x087306f,0x173ec20,0x31ecced,0x3c84d8d,
-        0x070f9b9,0x2e764d5,0x075df50,0x0264ff9 } },
-    /* 247 */
-    { { 0x32c3609,0x0c737e6,0x14ea68e,0x300b11b,0x184eb19,0x29dd440,
-        0x09ec1a9,0x185adeb,0x0664c80,0x0207dd9 },
-      { 0x1fbe978,0x30a969d,0x33561d7,0x34fc60e,0x36743fe,0x00774af,
-        0x0d1f045,0x018360e,0x12a5fe9,0x01592a0 } },
-    /* 248 */
-    { { 0x2817d1d,0x2993d3e,0x2e0f7a5,0x112faa0,0x255f968,0x355fe6a,
-        0x3f5a0fc,0x075b2d7,0x3cf00e5,0x0089afc },
-      { 0x32833cf,0x06a7e4b,0x09a8d6d,0x1693d3e,0x320a0a3,0x3cfdfdd,
-        0x136c498,0x1e0d845,0x347ff25,0x01a1de7 } },
-    /* 249 */
-    { { 0x3043d08,0x030705c,0x20fa79b,0x1d07f00,0x0a54467,0x29b49b4,
-        0x367e289,0x0b82f4d,0x0d1eb09,0x025ef2c },
-      { 0x32ed3c3,0x1baaa3c,0x3c482ab,0x146ca06,0x3c8a4f1,0x3e85e3c,
-        0x1bf4f3b,0x1195534,0x3e80a78,0x02a1cbf } },
-    /* 250 */
-    { { 0x32b2086,0x2de4d68,0x3486b1a,0x03a0583,0x2e1eb71,0x2dab9af,
-        0x10cd913,0x28daa6f,0x3fcb732,0x000a04a },
-      { 0x3605318,0x3f5f2b3,0x2d1da63,0x143f7f5,0x1646e5d,0x040b586,
-        0x1683982,0x25abe87,0x0c9fe53,0x001ce47 } },
-    /* 251 */
-    { { 0x380d02b,0x055fc22,0x3f7fc50,0x3458a1d,0x26b8333,0x23550ab,
-        0x0a1af87,0x0a821eb,0x2dc7e6d,0x00d574a },
-      { 0x07386e1,0x3ccd68a,0x3275b41,0x253e390,0x2fd272a,0x1e6627a,
-        0x2ca2cde,0x0e9e4a1,0x1e37c2a,0x00f70ac } },
-    /* 252 */
-    { { 0x0581352,0x2748701,0x02bed68,0x094dd9e,0x30a00c8,0x3fb5c07,
-        0x3bd5909,0x211ac80,0x1103ccd,0x0311e1a },
-      { 0x0c768ed,0x29dc209,0x36575db,0x009a107,0x272feea,0x2b33383,
-        0x313ed56,0x134c9cc,0x168d5bb,0x033310a } },
-    /* 253 */
-    { { 0x17620b9,0x143784f,0x256a94e,0x229664a,0x1d89a5c,0x1d521f2,
-        0x0076406,0x1c73f70,0x342aa48,0x03851fa },
-      { 0x0f3ae46,0x2ad3bab,0x0fbe274,0x3ed40d4,0x2fd4936,0x232103a,
-        0x2afe474,0x25b8f7c,0x047080e,0x008e6b0 } },
-    /* 254 */
-    { { 0x3fee8d4,0x347cd4a,0x0fec481,0x33fe9ec,0x0ce80b5,0x33a6bcf,
-        0x1c4c9e2,0x3967441,0x1a3f5f7,0x03157e8 },
-      { 0x257c227,0x1bc53a0,0x200b318,0x0fcd0af,0x2c5b165,0x2a413ec,
-        0x2fc998a,0x2da6426,0x19cd4f4,0x0025336 } },
-    /* 255 */
-    { { 0x303beba,0x2072135,0x32918a9,0x140cb3a,0x08631d1,0x0ef527b,
-        0x05f2c9e,0x2b4ce91,0x0b642ab,0x02e428c },
-      { 0x0a5abf9,0x15013ed,0x3603b46,0x30dd76d,0x3004750,0x28d7627,
-        0x1a42ccc,0x093ddbe,0x39a1b79,0x00067e2 } },
-};
-
-/* Multiply the base point of P256 by the scalar and return the result.
- * If map is true then convert result to affine co-ordinates.
- *
- * r     Resulting point.
- * k     Scalar to multiply by.
- * map   Indicates whether to convert result to affine.
- * heap  Heap to use for allocation.
- * returns MEMORY_E when memory allocation fails and MP_OKAY on success.
- */
-static int sp_256_ecc_mulmod_base_10(sp_point* r, const sp_digit* k,
-        int map, void* heap)
-{
-    return sp_256_ecc_mulmod_stripe_10(r, &p256_base, p256_table,
-                                      k, map, heap);
-}
-
-#endif
-
-/* Multiply the base point of P256 by the scalar and return the result.
- * If map is true then convert result to affine co-ordinates.
- *
- * km    Scalar to multiply by.
- * r     Resulting point.
- * map   Indicates whether to convert result to affine.
- * heap  Heap to use for allocation.
- * returns MEMORY_E when memory allocation fails and MP_OKAY on success.
- */
-int sp_ecc_mulmod_base_256(mp_int* km, ecc_point* r, int map, void* heap)
-{
-#if !defined(WOLFSSL_SP_SMALL) && !defined(WOLFSSL_SMALL_STACK)
-    sp_point p;
-    sp_digit kd[10];
-#endif
-    sp_point* point;
-    sp_digit* k = NULL;
-    int err = MP_OKAY;
-
-    err = sp_ecc_point_new(heap, p, point);
-#if defined(WOLFSSL_SP_SMALL) || defined(WOLFSSL_SMALL_STACK)
-    if (err == MP_OKAY) {
-        k = (sp_digit*)XMALLOC(sizeof(sp_digit) * 10, heap,
-                                                              DYNAMIC_TYPE_ECC);
-        if (k == NULL)
-            err = MEMORY_E;
-    }
-#else
-    k = kd;
-#endif
-    if (err == MP_OKAY) {
-        sp_256_from_mp(k, 10, km);
-
-            err = sp_256_ecc_mulmod_base_10(point, k, map, heap);
-    }
-    if (err == MP_OKAY)
-        err = sp_256_point_to_ecc_point_10(point, r);
-
-#if defined(WOLFSSL_SP_SMALL) || defined(WOLFSSL_SMALL_STACK)
-    if (k != NULL)
-        XFREE(k, heap, DYNAMIC_TYPE_ECC);
-#endif
-    sp_ecc_point_free(point, 0, heap);
-
-    return err;
-}
-
-#if defined(WOLFSSL_VALIDATE_ECC_KEYGEN) || defined(HAVE_ECC_SIGN) || \
-                                                        defined(HAVE_ECC_VERIFY)
-/* Returns 1 if the number of zero.
- * Implementation is constant time.
- *
- * a  Number to check.
- * returns 1 if the number is zero and 0 otherwise.
- */
-static int sp_256_iszero_10(const sp_digit* a)
-{
-    return (a[0] | a[1] | a[2] | a[3] | a[4] | a[5] | a[6] | a[7] |
-            a[8] | a[9]) == 0;
-}
-
-#endif /* WOLFSSL_VALIDATE_ECC_KEYGEN || HAVE_ECC_SIGN || HAVE_ECC_VERIFY */
-/* Add 1 to a. (a = a + 1)
- *
- * r  A single precision integer.
- * a  A single precision integer.
- */
-SP_NOINLINE static void sp_256_add_one_10(sp_digit* a)
-{
-    a[0]++;
-    sp_256_norm_10(a);
-}
-
-/* Read big endian unsigned byte aray into r.
- *
- * r  A single precision integer.
- * a  Byte array.
- * n  Number of bytes in array to read.
- */
-static void sp_256_from_bin(sp_digit* r, int max, const byte* a, int n)
-{
-    int i, j = 0, s = 0;
-
-    r[0] = 0;
-    for (i = n-1; i >= 0; i--) {
-        r[j] |= ((sp_digit)a[i]) << s;
-        if (s >= 18) {
-            r[j] &= 0x3ffffff;
-            s = 26 - s;
-            if (j + 1 >= max)
-                break;
-            r[++j] = a[i] >> s;
-            s = 8 - s;
-        }
-        else
-            s += 8;
-    }
-
-    for (j++; j < max; j++)
-        r[j] = 0;
-}
-
-/* Generates a scalar that is in the range 1..order-1.
- *
- * rng  Random number generator.
- * k    Scalar value.
- * returns RNG failures, MEMORY_E when memory allocation fails and
- * MP_OKAY on success.
- */
-static int sp_256_ecc_gen_k_10(WC_RNG* rng, sp_digit* k)
-{
-    int err;
-    byte buf[32];
-
-    do {
-        err = wc_RNG_GenerateBlock(rng, buf, sizeof(buf));
-        if (err == 0) {
-            sp_256_from_bin(k, 10, buf, sizeof(buf));
-            if (sp_256_cmp_10(k, p256_order2) < 0) {
-                sp_256_add_one_10(k);
-                break;
-            }
-        }
-    }
-    while (err == 0);
-
-    return err;
-}
-
-/* Makes a random EC key pair.
- *
- * rng   Random number generator.
- * priv  Generated private value.
- * pub   Generated public point.
- * heap  Heap to use for allocation.
- * returns ECC_INF_E when the point does not have the correct order, RNG
- * failures, MEMORY_E when memory allocation fails and MP_OKAY on success.
- */
-int sp_ecc_make_key_256(WC_RNG* rng, mp_int* priv, ecc_point* pub, void* heap)
-{
-#if !defined(WOLFSSL_SP_SMALL) && !defined(WOLFSSL_SMALL_STACK)
-    sp_point p;
-    sp_digit kd[10];
-#ifdef WOLFSSL_VALIDATE_ECC_KEYGEN
-    sp_point inf;
-#endif
-#endif
-    sp_point* point;
-    sp_digit* k = NULL;
-#ifdef WOLFSSL_VALIDATE_ECC_KEYGEN
-    sp_point* infinity;
-#endif
-    int err;
-
-    (void)heap;
-
-    err = sp_ecc_point_new(heap, p, point);
-#ifdef WOLFSSL_VALIDATE_ECC_KEYGEN
-    if (err == MP_OKAY)
-        err = sp_ecc_point_new(heap, inf, infinity);
-#endif
-#if defined(WOLFSSL_SP_SMALL) || defined(WOLFSSL_SMALL_STACK)
-    if (err == MP_OKAY) {
-        k = (sp_digit*)XMALLOC(sizeof(sp_digit) * 10, heap,
-                                                              DYNAMIC_TYPE_ECC);
-        if (k == NULL)
-            err = MEMORY_E;
-    }
-#else
-    k = kd;
-#endif
-
-    if (err == MP_OKAY)
-        err = sp_256_ecc_gen_k_10(rng, k);
-    if (err == MP_OKAY) {
-            err = sp_256_ecc_mulmod_base_10(point, k, 1, NULL);
-    }
-
-#ifdef WOLFSSL_VALIDATE_ECC_KEYGEN
-    if (err == MP_OKAY) {
-            err = sp_256_ecc_mulmod_10(infinity, point, p256_order, 1, NULL);
-    }
-    if (err == MP_OKAY) {
-        if (!sp_256_iszero_10(point->x) || !sp_256_iszero_10(point->y))
-            err = ECC_INF_E;
-    }
-#endif
-
-    if (err == MP_OKAY)
-        err = sp_256_to_mp(k, priv);
-    if (err == MP_OKAY)
-        err = sp_256_point_to_ecc_point_10(point, pub);
-
-#if defined(WOLFSSL_SP_SMALL) || defined(WOLFSSL_SMALL_STACK)
-    if (k != NULL)
-        XFREE(k, heap, DYNAMIC_TYPE_ECC);
-#endif
-#ifdef WOLFSSL_VALIDATE_ECC_KEYGEN
-    sp_ecc_point_free(infinity, 1, heap);
-#endif
-    sp_ecc_point_free(point, 1, heap);
-
-    return err;
-}
-
-#ifdef HAVE_ECC_DHE
-/* Write r as big endian to byte aray.
- * Fixed length number of bytes written: 32
- *
- * r  A single precision integer.
- * a  Byte array.
- */
-static void sp_256_to_bin(sp_digit* r, byte* a)
-{
-    int i, j, s = 0, b;
-
-    for (i=0; i<9; i++) {
-        r[i+1] += r[i] >> 26;
-        r[i] &= 0x3ffffff;
-    }
-    j = 256 / 8 - 1;
-    a[j] = 0;
-    for (i=0; i<10 && j>=0; i++) {
-        b = 0;
-        a[j--] |= r[i] << s; b += 8 - s;
-        if (j < 0)
-            break;
-        while (b < 26) {
-            a[j--] = r[i] >> b; b += 8;
-            if (j < 0)
-                break;
-        }
-        s = 8 - (b - 26);
-        if (j >= 0)
-            a[j] = 0;
-        if (s != 0)
-            j++;
-    }
-}
-
-/* Multiply the point by the scalar and serialize the X ordinate.
- * The number is 0 padded to maximum size on output.
- *
- * priv    Scalar to multiply the point by.
- * pub     Point to multiply.
- * out     Buffer to hold X ordinate.
- * outLen  On entry, size of the buffer in bytes.
- *         On exit, length of data in buffer in bytes.
- * heap    Heap to use for allocation.
- * returns BUFFER_E if the buffer is to small for output size,
- * MEMORY_E when memory allocation fails and MP_OKAY on success.
- */
-int sp_ecc_secret_gen_256(mp_int* priv, ecc_point* pub, byte* out,
-                          word32* outLen, void* heap)
-{
-#if !defined(WOLFSSL_SP_SMALL) && !defined(WOLFSSL_SMALL_STACK)
-    sp_point p;
-    sp_digit kd[10];
-#endif
-    sp_point* point = NULL;
-    sp_digit* k = NULL;
-    int err = MP_OKAY;
-
-    if (*outLen < 32)
-        err = BUFFER_E;
-
-    if (err == MP_OKAY)
-        err = sp_ecc_point_new(heap, p, point);
-#if defined(WOLFSSL_SP_SMALL) || defined(WOLFSSL_SMALL_STACK)
-    if (err == MP_OKAY) {
-        k = (sp_digit*)XMALLOC(sizeof(sp_digit) * 10, heap,
-                                                              DYNAMIC_TYPE_ECC);
-        if (k == NULL)
-            err = MEMORY_E;
-    }
-#else
-    k = kd;
-#endif
-
-    if (err == MP_OKAY) {
-        sp_256_from_mp(k, 10, priv);
-        sp_256_point_from_ecc_point_10(point, pub);
-            err = sp_256_ecc_mulmod_10(point, point, k, 1, heap);
-    }
-    if (err == MP_OKAY) {
-        sp_256_to_bin(point->x, out);
-        *outLen = 32;
-    }
-
-#if defined(WOLFSSL_SP_SMALL) || defined(WOLFSSL_SMALL_STACK)
-    if (k != NULL)
-        XFREE(k, heap, DYNAMIC_TYPE_ECC);
-#endif
-    sp_ecc_point_free(point, 0, heap);
-
-    return err;
-}
-#endif /* HAVE_ECC_DHE */
-
-#if defined(HAVE_ECC_SIGN) || defined(HAVE_ECC_VERIFY)
-#endif
-#if defined(HAVE_ECC_SIGN) || defined(HAVE_ECC_VERIFY)
-/* Multiply a by scalar b into r. (r = a * b)
- *
- * r  A single precision integer.
- * a  A single precision integer.
- * b  A scalar.
- */
-SP_NOINLINE static void sp_256_mul_d_10(sp_digit* r, const sp_digit* a,
-    sp_digit b)
-{
-#ifdef WOLFSSL_SP_SMALL
-    int64_t tb = b;
-    int64_t t = 0;
-    int i;
-
-    for (i = 0; i < 10; i++) {
-        t += tb * a[i];
-        r[i] = t & 0x3ffffff;
-        t >>= 26;
-    }
-    r[10] = (sp_digit)t;
-#else
-    int64_t tb = b;
-    int64_t t[10];
-
-    t[ 0] = tb * a[ 0];
-    t[ 1] = tb * a[ 1];
-    t[ 2] = tb * a[ 2];
-    t[ 3] = tb * a[ 3];
-    t[ 4] = tb * a[ 4];
-    t[ 5] = tb * a[ 5];
-    t[ 6] = tb * a[ 6];
-    t[ 7] = tb * a[ 7];
-    t[ 8] = tb * a[ 8];
-    t[ 9] = tb * a[ 9];
-    r[ 0] =                           (t[ 0] & 0x3ffffff);
-    r[ 1] = (sp_digit)(t[ 0] >> 26) + (t[ 1] & 0x3ffffff);
-    r[ 2] = (sp_digit)(t[ 1] >> 26) + (t[ 2] & 0x3ffffff);
-    r[ 3] = (sp_digit)(t[ 2] >> 26) + (t[ 3] & 0x3ffffff);
-    r[ 4] = (sp_digit)(t[ 3] >> 26) + (t[ 4] & 0x3ffffff);
-    r[ 5] = (sp_digit)(t[ 4] >> 26) + (t[ 5] & 0x3ffffff);
-    r[ 6] = (sp_digit)(t[ 5] >> 26) + (t[ 6] & 0x3ffffff);
-    r[ 7] = (sp_digit)(t[ 6] >> 26) + (t[ 7] & 0x3ffffff);
-    r[ 8] = (sp_digit)(t[ 7] >> 26) + (t[ 8] & 0x3ffffff);
-    r[ 9] = (sp_digit)(t[ 8] >> 26) + (t[ 9] & 0x3ffffff);
-    r[10] = (sp_digit)(t[ 9] >> 26);
-#endif /* WOLFSSL_SP_SMALL */
-}
-
-#ifdef WOLFSSL_SP_DIV_32
-static WC_INLINE sp_digit sp_256_div_word_10(sp_digit d1, sp_digit d0,
-    sp_digit div)
-{
-    sp_digit d, r, t, dv;
-    int64_t t0, t1;
-
-    /* dv has 14 bits. */
-    dv = (div >> 12) + 1;
-    /* All 26 bits from d1 and top 5 bits from d0. */
-    d = (d1 << 5) | (d0 >> 21);
-    r = d / dv;
-    d -= r * dv;
-    /* Up to 17 bits in r */
-    /* Next 9 bits from d0. */
-    d <<= 9;
-    r <<= 9;
-    d |= (d0 >> 12) & ((1 << 9) - 1);
-    t = d / dv;
-    d -= t * dv;
-    r += t;
-    /* Up to 26 bits in r */
-
-    /* Handle rounding error with dv - top part */
-    t0 = ((int64_t)d1 << 26) + d0;
-    t1 = (int64_t)r * div;
-    t1 = t0 - t1;
-    t = (sp_digit)(t1 >> 12) / dv;
-    r += t;
-
-    /* Handle rounding error with dv - bottom 32 bits */
-    t1 = (sp_digit)t0 - (r * div);
-    t = (sp_digit)t1 / div;
-    r += t;
-
-    return r;
-}
-#endif /* WOLFSSL_SP_DIV_32 */
-
-/* Divide d in a and put remainder into r (m*d + r = a)
- * m is not calculated as it is not needed at this time.
- *
- * a  Nmber to be divided.
- * d  Number to divide with.
- * m  Multiplier result.
- * r  Remainder from the division.
- * returns MEMORY_E when unable to allocate memory and MP_OKAY otherwise.
- */
-static int sp_256_div_10(const sp_digit* a, const sp_digit* d, sp_digit* m,
-        sp_digit* r)
-{
-    int i;
-#ifndef WOLFSSL_SP_DIV_32
-    int64_t d1;
-#endif
-    sp_digit div, r1;
-#if defined(WOLFSSL_SP_SMALL) || defined(WOLFSSL_SMALL_STACK)
-    sp_digit* td;
-#else
-    sp_digit t1d[20], t2d[10 + 1];
-#endif
-    sp_digit* t1;
-    sp_digit* t2;
-    int err = MP_OKAY;
-
-    (void)m;
-
-#if defined(WOLFSSL_SP_SMALL) || defined(WOLFSSL_SMALL_STACK)
-    td = (sp_digit*)XMALLOC(sizeof(sp_digit) * (3 * 10 + 1), NULL,
-                                                       DYNAMIC_TYPE_TMP_BUFFER);
-    if (td == NULL)
-        err = MEMORY_E;
-#endif
-
-    if (err == MP_OKAY) {
-#if defined(WOLFSSL_SP_SMALL) || defined(WOLFSSL_SMALL_STACK)
-        t1 = td;
-        t2 = td + 2 * 10;
-#else
-        t1 = t1d;
-        t2 = t2d;
-#endif
-
-        div = d[9];
-        XMEMCPY(t1, a, sizeof(*t1) * 2 * 10);
-        for (i=9; i>=0; i--) {
-            t1[10 + i] += t1[10 + i - 1] >> 26;
-            t1[10 + i - 1] &= 0x3ffffff;
-#ifndef WOLFSSL_SP_DIV_32
-            d1 = t1[10 + i];
-            d1 <<= 26;
-            d1 += t1[10 + i - 1];
-            r1 = (sp_digit)(d1 / div);
-#else
-            r1 = sp_256_div_word_10(t1[10 + i], t1[10 + i - 1], div);
-#endif
-
-            sp_256_mul_d_10(t2, d, r1);
-            sp_256_sub_10(&t1[i], &t1[i], t2);
-            t1[10 + i] -= t2[10];
-            t1[10 + i] += t1[10 + i - 1] >> 26;
-            t1[10 + i - 1] &= 0x3ffffff;
-            r1 = (((-t1[10 + i]) << 26) - t1[10 + i - 1]) / div;
-            r1++;
-            sp_256_mul_d_10(t2, d, r1);
-            sp_256_add_10(&t1[i], &t1[i], t2);
-            t1[10 + i] += t1[10 + i - 1] >> 26;
-            t1[10 + i - 1] &= 0x3ffffff;
-        }
-        t1[10 - 1] += t1[10 - 2] >> 26;
-        t1[10 - 2] &= 0x3ffffff;
-        r1 = t1[10 - 1] / div;
-
-        sp_256_mul_d_10(t2, d, r1);
-        sp_256_sub_10(t1, t1, t2);
-        XMEMCPY(r, t1, sizeof(*r) * 2 * 10);
-        for (i=0; i<8; i++) {
-            r[i+1] += r[i] >> 26;
-            r[i] &= 0x3ffffff;
-        }
-        sp_256_cond_add_10(r, r, d, 0 - (r[9] < 0));
-    }
-
-#if defined(WOLFSSL_SP_SMALL) || defined(WOLFSSL_SMALL_STACK)
-    if (td != NULL)
-        XFREE(td, NULL, DYNAMIC_TYPE_TMP_BUFFER);
-#endif
-
-    return err;
-}
-
-/* Reduce a modulo m into r. (r = a mod m)
- *
- * r  A single precision number that is the reduced result.
- * a  A single precision number that is to be reduced.
- * m  A single precision number that is the modulus to reduce with.
- * returns MEMORY_E when unable to allocate memory and MP_OKAY otherwise.
- */
-static int sp_256_mod_10(sp_digit* r, const sp_digit* a, const sp_digit* m)
-{
-    return sp_256_div_10(a, m, NULL, r);
-}
-
-#endif
-#if defined(HAVE_ECC_SIGN) || defined(HAVE_ECC_VERIFY)
-#ifdef WOLFSSL_SP_SMALL
-/* Order-2 for the P256 curve. */
-static const uint32_t p256_order_2[8] = {
-    0xfc63254f,0xf3b9cac2,0xa7179e84,0xbce6faad,0xffffffff,0xffffffff,
-    0x00000000,0xffffffff
-};
-#else
-/* The low half of the order-2 of the P256 curve. */
-static const uint32_t p256_order_low[4] = {
-    0xfc63254f,0xf3b9cac2,0xa7179e84,0xbce6faad
-};
-#endif /* WOLFSSL_SP_SMALL */
-
-/* Multiply two number mod the order of P256 curve. (r = a * b mod order)
- *
- * r  Result of the multiplication.
- * a  First operand of the multiplication.
- * b  Second operand of the multiplication.
- */
-static void sp_256_mont_mul_order_10(sp_digit* r, const sp_digit* a, const sp_digit* b)
-{
-    sp_256_mul_10(r, a, b);
-    sp_256_mont_reduce_order_10(r, p256_order, p256_mp_order);
-}
-
-/* Square number mod the order of P256 curve. (r = a * a mod order)
- *
- * r  Result of the squaring.
- * a  Number to square.
- */
-static void sp_256_mont_sqr_order_10(sp_digit* r, const sp_digit* a)
-{
-    sp_256_sqr_10(r, a);
-    sp_256_mont_reduce_order_10(r, p256_order, p256_mp_order);
-}
-
-#ifndef WOLFSSL_SP_SMALL
-/* Square number mod the order of P256 curve a number of times.
- * (r = a ^ n mod order)
- *
- * r  Result of the squaring.
- * a  Number to square.
- */
-static void sp_256_mont_sqr_n_order_10(sp_digit* r, const sp_digit* a, int n)
-{
-    int i;
-
-    sp_256_mont_sqr_order_10(r, a);
-    for (i=1; i<n; i++)
-        sp_256_mont_sqr_order_10(r, r);
-}
-#endif /* !WOLFSSL_SP_SMALL */
-
-/* Invert the number, in Montgomery form, modulo the order of the P256 curve.
- * (r = 1 / a mod order)
- *
- * r   Inverse result.
- * a   Number to invert.
- * td  Temporary data.
- */
-static void sp_256_mont_inv_order_10(sp_digit* r, const sp_digit* a,
-        sp_digit* td)
-{
-#ifdef WOLFSSL_SP_SMALL
-    sp_digit* t = td;
-    int i;
-
-    XMEMCPY(t, a, sizeof(sp_digit) * 10);
-    for (i=254; i>=0; i--) {
-        sp_256_mont_sqr_order_10(t, t);
-        if (p256_order_2[i / 32] & ((sp_digit)1 << (i % 32)))
-            sp_256_mont_mul_order_10(t, t, a);
-    }
-    XMEMCPY(r, t, sizeof(sp_digit) * 10);
-#else
-    sp_digit* t = td;
-    sp_digit* t2 = td + 2 * 10;
-    sp_digit* t3 = td + 4 * 10;
-    int i;
-
-    /* t = a^2 */
-    sp_256_mont_sqr_order_10(t, a);
-    /* t = a^3 = t * a */
-    sp_256_mont_mul_order_10(t, t, a);
-    /* t2= a^c = t ^ 2 ^ 2 */
-    sp_256_mont_sqr_n_order_10(t2, t, 2);
-    /* t3= a^f = t2 * t */
-    sp_256_mont_mul_order_10(t3, t2, t);
-    /* t2= a^f0 = t3 ^ 2 ^ 4 */
-    sp_256_mont_sqr_n_order_10(t2, t3, 4);
-    /* t = a^ff = t2 * t3 */
-    sp_256_mont_mul_order_10(t, t2, t3);
-    /* t3= a^ff00 = t ^ 2 ^ 8 */
-    sp_256_mont_sqr_n_order_10(t2, t, 8);
-    /* t = a^ffff = t2 * t */
-    sp_256_mont_mul_order_10(t, t2, t);
-    /* t2= a^ffff0000 = t ^ 2 ^ 16 */
-    sp_256_mont_sqr_n_order_10(t2, t, 16);
-    /* t = a^ffffffff = t2 * t */
-    sp_256_mont_mul_order_10(t, t2, t);
-    /* t2= a^ffffffff0000000000000000 = t ^ 2 ^ 64  */
-    sp_256_mont_sqr_n_order_10(t2, t, 64);
-    /* t2= a^ffffffff00000000ffffffff = t2 * t */
-    sp_256_mont_mul_order_10(t2, t2, t);
-    /* t2= a^ffffffff00000000ffffffff00000000 = t2 ^ 2 ^ 32  */
-    sp_256_mont_sqr_n_order_10(t2, t2, 32);
-    /* t2= a^ffffffff00000000ffffffffffffffff = t2 * t */
-    sp_256_mont_mul_order_10(t2, t2, t);
-    /* t2= a^ffffffff00000000ffffffffffffffffbce6 */
-    for (i=127; i>=112; i--) {
-        sp_256_mont_sqr_order_10(t2, t2);
-        if (p256_order_low[i / 32] & ((sp_int_digit)1 << (i % 32)))
-            sp_256_mont_mul_order_10(t2, t2, a);
-    }
-    /* t2= a^ffffffff00000000ffffffffffffffffbce6f */
-    sp_256_mont_sqr_n_order_10(t2, t2, 4);
-    sp_256_mont_mul_order_10(t2, t2, t3);
-    /* t2= a^ffffffff00000000ffffffffffffffffbce6faada7179e84 */
-    for (i=107; i>=64; i--) {
-        sp_256_mont_sqr_order_10(t2, t2);
-        if (p256_order_low[i / 32] & ((sp_digit)1 << (i % 32)))
-            sp_256_mont_mul_order_10(t2, t2, a);
-    }
-    /* t2= a^ffffffff00000000ffffffffffffffffbce6faada7179e84f */
-    sp_256_mont_sqr_n_order_10(t2, t2, 4);
-    sp_256_mont_mul_order_10(t2, t2, t3);
-    /* t2= a^ffffffff00000000ffffffffffffffffbce6faada7179e84f3b9cac2 */
-    for (i=59; i>=32; i--) {
-        sp_256_mont_sqr_order_10(t2, t2);
-        if (p256_order_low[i / 32] & ((sp_digit)1 << (i % 32)))
-            sp_256_mont_mul_order_10(t2, t2, a);
-    }
-    /* t2= a^ffffffff00000000ffffffffffffffffbce6faada7179e84f3b9cac2f */
-    sp_256_mont_sqr_n_order_10(t2, t2, 4);
-    sp_256_mont_mul_order_10(t2, t2, t3);
-    /* t2= a^ffffffff00000000ffffffffffffffffbce6faada7179e84f3b9cac2fc63254 */
-    for (i=27; i>=0; i--) {
-        sp_256_mont_sqr_order_10(t2, t2);
-        if (p256_order_low[i / 32] & ((sp_digit)1 << (i % 32)))
-            sp_256_mont_mul_order_10(t2, t2, a);
-    }
-    /* t2= a^ffffffff00000000ffffffffffffffffbce6faada7179e84f3b9cac2fc632540 */
-    sp_256_mont_sqr_n_order_10(t2, t2, 4);
-    /* r = a^ffffffff00000000ffffffffffffffffbce6faada7179e84f3b9cac2fc63254f */
-    sp_256_mont_mul_order_10(r, t2, t3);
-#endif /* WOLFSSL_SP_SMALL */
-}
-
-#endif /* HAVE_ECC_SIGN || HAVE_ECC_VERIFY */
-#ifdef HAVE_ECC_SIGN
-#ifndef SP_ECC_MAX_SIG_GEN
-#define SP_ECC_MAX_SIG_GEN  64
-#endif
-
-/* Sign the hash using the private key.
- *   e = [hash, 256 bits] from binary
- *   r = (k.G)->x mod order
- *   s = (r * x + e) / k mod order
- * The hash is truncated to the first 256 bits.
- *
- * hash     Hash to sign.
- * hashLen  Length of the hash data.
- * rng      Random number generator.
- * priv     Private part of key - scalar.
- * rm       First part of result as an mp_int.
- * sm       Sirst part of result as an mp_int.
- * heap     Heap to use for allocation.
- * returns RNG failures, MEMORY_E when memory allocation fails and
- * MP_OKAY on success.
- */
-int sp_ecc_sign_256(const byte* hash, word32 hashLen, WC_RNG* rng, mp_int* priv,
-                    mp_int* rm, mp_int* sm, void* heap)
-{
-#if defined(WOLFSSL_SP_SMALL) || defined(WOLFSSL_SMALL_STACK)
-    sp_digit* d = NULL;
-#else
-    sp_digit ed[2*10];
-    sp_digit xd[2*10];
-    sp_digit kd[2*10];
-    sp_digit rd[2*10];
-    sp_digit td[3 * 2*10];
-    sp_point p;
-#endif
-    sp_digit* e = NULL;
-    sp_digit* x = NULL;
-    sp_digit* k = NULL;
-    sp_digit* r = NULL;
-    sp_digit* tmp = NULL;
-    sp_point* point = NULL;
-    sp_digit carry;
-    sp_digit* s;
-    sp_digit* kInv;
-    int err = MP_OKAY;
-    int32_t c;
-    int i;
-
-    (void)heap;
-
-    err = sp_ecc_point_new(heap, p, point);
-#if defined(WOLFSSL_SP_SMALL) || defined(WOLFSSL_SMALL_STACK)
-    if (err == MP_OKAY) {
-        d = (sp_digit*)XMALLOC(sizeof(sp_digit) * 7 * 2 * 10, heap,
-                                                              DYNAMIC_TYPE_ECC);
-        if (d == NULL)
-            err = MEMORY_E;
-    }
-#endif
-
-    if (err == MP_OKAY) {
-#if defined(WOLFSSL_SP_SMALL) || defined(WOLFSSL_SMALL_STACK)
-        e = d + 0 * 10;
-        x = d + 2 * 10;
-        k = d + 4 * 10;
-        r = d + 6 * 10;
-        tmp = d + 8 * 10;
-#else
-        e = ed;
-        x = xd;
-        k = kd;
-        r = rd;
-        tmp = td;
-#endif
-        s = e;
-        kInv = k;
-
-        if (hashLen > 32)
-            hashLen = 32;
-
-        sp_256_from_bin(e, 10, hash, hashLen);
-    }
-
-    for (i = SP_ECC_MAX_SIG_GEN; err == MP_OKAY && i > 0; i--) {
-        sp_256_from_mp(x, 10, priv);
-
-        /* New random point. */
-        err = sp_256_ecc_gen_k_10(rng, k);
-        if (err == MP_OKAY) {
-                err = sp_256_ecc_mulmod_base_10(point, k, 1, NULL);
-        }
-
-        if (err == MP_OKAY) {
-            /* r = point->x mod order */
-            XMEMCPY(r, point->x, sizeof(sp_digit) * 10);
-            sp_256_norm_10(r);
-            c = sp_256_cmp_10(r, p256_order);
-            sp_256_cond_sub_10(r, r, p256_order, 0 - (c >= 0));
-            sp_256_norm_10(r);
-
-            /* Conv k to Montgomery form (mod order) */
-                sp_256_mul_10(k, k, p256_norm_order);
-            err = sp_256_mod_10(k, k, p256_order);
-        }
-        if (err == MP_OKAY) {
-            sp_256_norm_10(k);
-            /* kInv = 1/k mod order */
-                sp_256_mont_inv_order_10(kInv, k, tmp);
-            sp_256_norm_10(kInv);
-
-            /* s = r * x + e */
-                sp_256_mul_10(x, x, r);
-            err = sp_256_mod_10(x, x, p256_order);
-        }
-        if (err == MP_OKAY) {
-            sp_256_norm_10(x);
-            carry = sp_256_add_10(s, e, x);
-            sp_256_cond_sub_10(s, s, p256_order, 0 - carry);
-            sp_256_norm_10(s);
-            c = sp_256_cmp_10(s, p256_order);
-            sp_256_cond_sub_10(s, s, p256_order, 0 - (c >= 0));
-            sp_256_norm_10(s);
-
-            /* s = s * k^-1 mod order */
-                sp_256_mont_mul_order_10(s, s, kInv);
-            sp_256_norm_10(s);
-
-            /* Check that signature is usable. */
-            if (!sp_256_iszero_10(s))
-                break;
-        }
-    }
-
-    if (i == 0)
-        err = RNG_FAILURE_E;
-
-    if (err == MP_OKAY)
-        err = sp_256_to_mp(r, rm);
-    if (err == MP_OKAY)
-        err = sp_256_to_mp(s, sm);
-
-#if defined(WOLFSSL_SP_SMALL) || defined(WOLFSSL_SMALL_STACK)
-    if (d != NULL) {
-        XMEMSET(d, 0, sizeof(sp_digit) * 8 * 10);
-        XFREE(d, heap, DYNAMIC_TYPE_ECC);
-    }
-#else
-    XMEMSET(e, 0, sizeof(sp_digit) * 2 * 10);
-    XMEMSET(x, 0, sizeof(sp_digit) * 2 * 10);
-    XMEMSET(k, 0, sizeof(sp_digit) * 2 * 10);
-    XMEMSET(r, 0, sizeof(sp_digit) * 2 * 10);
-    XMEMSET(r, 0, sizeof(sp_digit) * 2 * 10);
-    XMEMSET(tmp, 0, sizeof(sp_digit) * 3 * 2*10);
-#endif
-    sp_ecc_point_free(point, 1, heap);
-
-    return err;
-}
-#endif /* HAVE_ECC_SIGN */
-
-#ifdef HAVE_ECC_VERIFY
-/* Verify the signature values with the hash and public key.
- *   e = Truncate(hash, 256)
- *   u1 = e/s mod order
- *   u2 = r/s mod order
- *   r == (u1.G + u2.Q)->x mod order
- * Optimization: Leave point in projective form.
- *   (x, y, 1) == (x' / z'*z', y' / z'*z'*z', z' / z')
- *   (r + n*order).z'.z' mod prime == (u1.G + u2.Q)->x'
- * The hash is truncated to the first 256 bits.
- *
- * hash     Hash to sign.
- * hashLen  Length of the hash data.
- * rng      Random number generator.
- * priv     Private part of key - scalar.
- * rm       First part of result as an mp_int.
- * sm       Sirst part of result as an mp_int.
- * heap     Heap to use for allocation.
- * returns RNG failures, MEMORY_E when memory allocation fails and
- * MP_OKAY on success.
- */
-int sp_ecc_verify_256(const byte* hash, word32 hashLen, mp_int* pX,
-    mp_int* pY, mp_int* pZ, mp_int* r, mp_int* sm, int* res, void* heap)
-{
-#if defined(WOLFSSL_SP_SMALL) || defined(WOLFSSL_SMALL_STACK)
-    sp_digit* d = NULL;
-#else
-    sp_digit u1d[2*10];
-    sp_digit u2d[2*10];
-    sp_digit sd[2*10];
-    sp_digit tmpd[2*10 * 5];
-    sp_point p1d;
-    sp_point p2d;
-#endif
-    sp_digit* u1;
-    sp_digit* u2;
-    sp_digit* s;
-    sp_digit* tmp;
-    sp_point* p1;
-    sp_point* p2 = NULL;
-    sp_digit carry;
-    int32_t c;
-    int err;
-
-    err = sp_ecc_point_new(heap, p1d, p1);
-    if (err == MP_OKAY)
-        err = sp_ecc_point_new(heap, p2d, p2);
-#if defined(WOLFSSL_SP_SMALL) || defined(WOLFSSL_SMALL_STACK)
-    if (err == MP_OKAY) {
-        d = (sp_digit*)XMALLOC(sizeof(sp_digit) * 16 * 10, heap,
-                                                              DYNAMIC_TYPE_ECC);
-        if (d != NULL) {
-            u1  = d + 0 * 10;
-            u2  = d + 2 * 10;
-            s   = d + 4 * 10;
-            tmp = d + 6 * 10;
-        }
-        else
-            err = MEMORY_E;
-    }
-#else
-    u1 = u1d;
-    u2 = u2d;
-    s  = sd;
-    tmp = tmpd;
-#endif
-
-    if (err == MP_OKAY) {
-        if (hashLen > 32)
-            hashLen = 32;
-
-        sp_256_from_bin(u1, 10, hash, hashLen);
-        sp_256_from_mp(u2, 10, r);
-        sp_256_from_mp(s, 10, sm);
-        sp_256_from_mp(p2->x, 10, pX);
-        sp_256_from_mp(p2->y, 10, pY);
-        sp_256_from_mp(p2->z, 10, pZ);
-
-            sp_256_mul_10(s, s, p256_norm_order);
-        err = sp_256_mod_10(s, s, p256_order);
-    }
-    if (err == MP_OKAY) {
-        sp_256_norm_10(s);
-        {
-            sp_256_mont_inv_order_10(s, s, tmp);
-            sp_256_mont_mul_order_10(u1, u1, s);
-            sp_256_mont_mul_order_10(u2, u2, s);
-        }
-
-            err = sp_256_ecc_mulmod_base_10(p1, u1, 0, heap);
-    }
-    if (err == MP_OKAY) {
-            err = sp_256_ecc_mulmod_10(p2, p2, u2, 0, heap);
-    }
-
-    if (err == MP_OKAY) {
-            sp_256_proj_point_add_10(p1, p1, p2, tmp);
-
-        /* (r + n*order).z'.z' mod prime == (u1.G + u2.Q)->x' */
-        /* Reload r and convert to Montgomery form. */
-        sp_256_from_mp(u2, 10, r);
-        err = sp_256_mod_mul_norm_10(u2, u2, p256_mod);
-    }
-
-    if (err == MP_OKAY) {
-        /* u1 = r.z'.z' mod prime */
-        sp_256_mont_sqr_10(p1->z, p1->z, p256_mod, p256_mp_mod);
-        sp_256_mont_mul_10(u1, u2, p1->z, p256_mod, p256_mp_mod);
-        *res = sp_256_cmp_10(p1->x, u1) == 0;
-        if (*res == 0) {
-            /* Reload r and add order. */
-            sp_256_from_mp(u2, 10, r);
-            carry = sp_256_add_10(u2, u2, p256_order);
-            /* Carry means result is greater than mod and is not valid. */
-            if (!carry) {
-                sp_256_norm_10(u2);
-
-                /* Compare with mod and if greater or equal then not valid. */
-                c = sp_256_cmp_10(u2, p256_mod);
-                if (c < 0) {
-                    /* Convert to Montogomery form */
-                    err = sp_256_mod_mul_norm_10(u2, u2, p256_mod);
-                    if (err == MP_OKAY) {
-                        /* u1 = (r + 1*order).z'.z' mod prime */
-                        sp_256_mont_mul_10(u1, u2, p1->z, p256_mod,
-                                                                  p256_mp_mod);
-                        *res = sp_256_cmp_10(p1->x, u2) == 0;
-                    }
-                }
-            }
-        }
-    }
-
-#if defined(WOLFSSL_SP_SMALL) || defined(WOLFSSL_SMALL_STACK)
-    if (d != NULL)
-        XFREE(d, heap, DYNAMIC_TYPE_ECC);
-#endif
-    sp_ecc_point_free(p1, 0, heap);
-    sp_ecc_point_free(p2, 0, heap);
-
-    return err;
-}
-#endif /* HAVE_ECC_VERIFY */
-
-#ifdef HAVE_ECC_CHECK_KEY
-/* Check that the x and y oridinates are a valid point on the curve.
- *
- * point  EC point.
- * heap   Heap to use if dynamically allocating.
- * returns MEMORY_E if dynamic memory allocation fails, MP_VAL if the point is
- * not on the curve and MP_OKAY otherwise.
- */
-static int sp_256_ecc_is_point_10(sp_point* point, void* heap)
-{
-#if defined(WOLFSSL_SP_SMALL) || defined(WOLFSSL_SMALL_STACK)
-    sp_digit* d = NULL;
-#else
-    sp_digit t1d[2*10];
-    sp_digit t2d[2*10];
-#endif
-    sp_digit* t1;
-    sp_digit* t2;
-    int err = MP_OKAY;
-
-#if defined(WOLFSSL_SP_SMALL) || defined(WOLFSSL_SMALL_STACK)
-    d = (sp_digit*)XMALLOC(sizeof(sp_digit) * 10 * 4, heap,
-                                                              DYNAMIC_TYPE_ECC);
-    if (d != NULL) {
-        t1 = d + 0 * 10;
-        t2 = d + 2 * 10;
-    }
-    else
-        err = MEMORY_E;
-#else
-    (void)heap;
-
-    t1 = t1d;
-    t2 = t2d;
-#endif
-
-    if (err == MP_OKAY) {
-        sp_256_sqr_10(t1, point->y);
-        sp_256_mod_10(t1, t1, p256_mod);
-        sp_256_sqr_10(t2, point->x);
-        sp_256_mod_10(t2, t2, p256_mod);
-        sp_256_mul_10(t2, t2, point->x);
-        sp_256_mod_10(t2, t2, p256_mod);
-	sp_256_sub_10(t2, p256_mod, t2);
-        sp_256_mont_add_10(t1, t1, t2, p256_mod);
-
-        sp_256_mont_add_10(t1, t1, point->x, p256_mod);
-        sp_256_mont_add_10(t1, t1, point->x, p256_mod);
-        sp_256_mont_add_10(t1, t1, point->x, p256_mod);
-
-        if (sp_256_cmp_10(t1, p256_b) != 0)
-            err = MP_VAL;
-    }
-
-#if defined(WOLFSSL_SP_SMALL) || defined(WOLFSSL_SMALL_STACK)
-    if (d != NULL)
-        XFREE(d, heap, DYNAMIC_TYPE_ECC);
-#endif
-
-    return err;
-}
-
-/* Check that the x and y oridinates are a valid point on the curve.
- *
- * pX  X ordinate of EC point.
- * pY  Y ordinate of EC point.
- * returns MEMORY_E if dynamic memory allocation fails, MP_VAL if the point is
- * not on the curve and MP_OKAY otherwise.
- */
-int sp_ecc_is_point_256(mp_int* pX, mp_int* pY)
-{
-#if !defined(WOLFSSL_SP_SMALL) && !defined(WOLFSSL_SMALL_STACK)
-    sp_point pubd;
-#endif
-    sp_point* pub;
-    byte one[1] = { 1 };
-    int err;
-
-    err = sp_ecc_point_new(NULL, pubd, pub);
-    if (err == MP_OKAY) {
-        sp_256_from_mp(pub->x, 10, pX);
-        sp_256_from_mp(pub->y, 10, pY);
-        sp_256_from_bin(pub->z, 10, one, sizeof(one));
-
-        err = sp_256_ecc_is_point_10(pub, NULL);
-    }
-
-    sp_ecc_point_free(pub, 0, NULL);
-
-    return err;
-}
-
-/* Check that the private scalar generates the EC point (px, py), the point is
- * on the curve and the point has the correct order.
- *
- * pX     X ordinate of EC point.
- * pY     Y ordinate of EC point.
- * privm  Private scalar that generates EC point.
- * returns MEMORY_E if dynamic memory allocation fails, MP_VAL if the point is
- * not on the curve, ECC_INF_E if the point does not have the correct order,
- * ECC_PRIV_KEY_E when the private scalar doesn't generate the EC point and
- * MP_OKAY otherwise.
- */
-int sp_ecc_check_key_256(mp_int* pX, mp_int* pY, mp_int* privm, void* heap)
-{
-#if !defined(WOLFSSL_SP_SMALL) && !defined(WOLFSSL_SMALL_STACK)
-    sp_digit privd[10];
-    sp_point pubd;
-    sp_point pd;
-#endif
-    sp_digit* priv = NULL;
-    sp_point* pub;
-    sp_point* p = NULL;
-    byte one[1] = { 1 };
-    int err;
-
-    err = sp_ecc_point_new(heap, pubd, pub);
-    if (err == MP_OKAY)
-        err = sp_ecc_point_new(heap, pd, p);
-#if defined(WOLFSSL_SP_SMALL) || defined(WOLFSSL_SMALL_STACK)
-    if (err == MP_OKAY) {
-        priv = (sp_digit*)XMALLOC(sizeof(sp_digit) * 10, heap,
-                                                              DYNAMIC_TYPE_ECC);
-        if (priv == NULL)
-            err = MEMORY_E;
-    }
-#else
-    priv = privd;
-#endif
-
-    if (err == MP_OKAY) {
-        sp_256_from_mp(pub->x, 10, pX);
-        sp_256_from_mp(pub->y, 10, pY);
-        sp_256_from_bin(pub->z, 10, one, sizeof(one));
-        sp_256_from_mp(priv, 10, privm);
-
-        /* Check point at infinitiy. */
-        if (sp_256_iszero_10(pub->x) &&
-            sp_256_iszero_10(pub->y))
-            err = ECC_INF_E;
-    }
-
-    if (err == MP_OKAY) {
-        /* Check range of X and Y */
-        if (sp_256_cmp_10(pub->x, p256_mod) >= 0 ||
-            sp_256_cmp_10(pub->y, p256_mod) >= 0)
-            err = ECC_OUT_OF_RANGE_E;
-    }
-
-    if (err == MP_OKAY) {
-        /* Check point is on curve */
-        err = sp_256_ecc_is_point_10(pub, heap);
-    }
-
-    if (err == MP_OKAY) {
-        /* Point * order = infinity */
-            err = sp_256_ecc_mulmod_10(p, pub, p256_order, 1, heap);
-    }
-    if (err == MP_OKAY) {
-        /* Check result is infinity */
-        if (!sp_256_iszero_10(p->x) ||
-            !sp_256_iszero_10(p->y)) {
-            err = ECC_INF_E;
-        }
-    }
-
-    if (err == MP_OKAY) {
-        /* Base * private = point */
-            err = sp_256_ecc_mulmod_base_10(p, priv, 1, heap);
-    }
-    if (err == MP_OKAY) {
-        /* Check result is public key */
-        if (sp_256_cmp_10(p->x, pub->x) != 0 ||
-            sp_256_cmp_10(p->y, pub->y) != 0) {
-            err = ECC_PRIV_KEY_E;
-        }
-    }
-
-#if defined(WOLFSSL_SP_SMALL) || defined(WOLFSSL_SMALL_STACK)
-    if (priv != NULL)
-        XFREE(priv, heap, DYNAMIC_TYPE_ECC);
-#endif
-    sp_ecc_point_free(p, 0, heap);
-    sp_ecc_point_free(pub, 0, heap);
-
-    return err;
-}
-#endif
-#ifdef WOLFSSL_PUBLIC_ECC_ADD_DBL
-/* Add two projective EC points together.
- * (pX, pY, pZ) + (qX, qY, qZ) = (rX, rY, rZ)
- *
- * pX   First EC point's X ordinate.
- * pY   First EC point's Y ordinate.
- * pZ   First EC point's Z ordinate.
- * qX   Second EC point's X ordinate.
- * qY   Second EC point's Y ordinate.
- * qZ   Second EC point's Z ordinate.
- * rX   Resultant EC point's X ordinate.
- * rY   Resultant EC point's Y ordinate.
- * rZ   Resultant EC point's Z ordinate.
- * returns MEMORY_E if dynamic memory allocation fails and MP_OKAY otherwise.
- */
-int sp_ecc_proj_add_point_256(mp_int* pX, mp_int* pY, mp_int* pZ,
-                              mp_int* qX, mp_int* qY, mp_int* qZ,
-                              mp_int* rX, mp_int* rY, mp_int* rZ)
-{
-#if !defined(WOLFSSL_SP_SMALL) && !defined(WOLFSSL_SMALL_STACK)
-    sp_digit tmpd[2 * 10 * 5];
-    sp_point pd;
-    sp_point qd;
-#endif
-    sp_digit* tmp;
-    sp_point* p;
-    sp_point* q = NULL;
-    int err;
-
-    err = sp_ecc_point_new(NULL, pd, p);
-    if (err == MP_OKAY)
-        err = sp_ecc_point_new(NULL, qd, q);
-#if defined(WOLFSSL_SP_SMALL) || defined(WOLFSSL_SMALL_STACK)
-    if (err == MP_OKAY) {
-        tmp = (sp_digit*)XMALLOC(sizeof(sp_digit) * 2 * 10 * 5, NULL,
-                                                              DYNAMIC_TYPE_ECC);
-        if (tmp == NULL)
-            err = MEMORY_E;
-    }
-#else
-    tmp = tmpd;
-#endif
-
-    if (err == MP_OKAY) {
-        sp_256_from_mp(p->x, 10, pX);
-        sp_256_from_mp(p->y, 10, pY);
-        sp_256_from_mp(p->z, 10, pZ);
-        sp_256_from_mp(q->x, 10, qX);
-        sp_256_from_mp(q->y, 10, qY);
-        sp_256_from_mp(q->z, 10, qZ);
-
-            sp_256_proj_point_add_10(p, p, q, tmp);
-    }
-
-    if (err == MP_OKAY)
-        err = sp_256_to_mp(p->x, rX);
-    if (err == MP_OKAY)
-        err = sp_256_to_mp(p->y, rY);
-    if (err == MP_OKAY)
-        err = sp_256_to_mp(p->z, rZ);
-
-#if defined(WOLFSSL_SP_SMALL) || defined(WOLFSSL_SMALL_STACK)
-    if (tmp != NULL)
-        XFREE(tmp, NULL, DYNAMIC_TYPE_ECC);
-#endif
-    sp_ecc_point_free(q, 0, NULL);
-    sp_ecc_point_free(p, 0, NULL);
-
-    return err;
-}
-
-/* Double a projective EC point.
- * (pX, pY, pZ) + (pX, pY, pZ) = (rX, rY, rZ)
- *
- * pX   EC point's X ordinate.
- * pY   EC point's Y ordinate.
- * pZ   EC point's Z ordinate.
- * rX   Resultant EC point's X ordinate.
- * rY   Resultant EC point's Y ordinate.
- * rZ   Resultant EC point's Z ordinate.
- * returns MEMORY_E if dynamic memory allocation fails and MP_OKAY otherwise.
- */
-int sp_ecc_proj_dbl_point_256(mp_int* pX, mp_int* pY, mp_int* pZ,
-                              mp_int* rX, mp_int* rY, mp_int* rZ)
-{
-#if !defined(WOLFSSL_SP_SMALL) && !defined(WOLFSSL_SMALL_STACK)
-    sp_digit tmpd[2 * 10 * 2];
-    sp_point pd;
-#endif
-    sp_digit* tmp;
-    sp_point* p;
-    int err;
-
-    err = sp_ecc_point_new(NULL, pd, p);
-#if defined(WOLFSSL_SP_SMALL) || defined(WOLFSSL_SMALL_STACK)
-    if (err == MP_OKAY) {
-        tmp = (sp_digit*)XMALLOC(sizeof(sp_digit) * 2 * 10 * 2, NULL,
-                                                              DYNAMIC_TYPE_ECC);
-        if (tmp == NULL)
-            err = MEMORY_E;
-    }
-#else
-    tmp = tmpd;
-#endif
-
-    if (err == MP_OKAY) {
-        sp_256_from_mp(p->x, 10, pX);
-        sp_256_from_mp(p->y, 10, pY);
-        sp_256_from_mp(p->z, 10, pZ);
-
-            sp_256_proj_point_dbl_10(p, p, tmp);
-    }
-
-    if (err == MP_OKAY)
-        err = sp_256_to_mp(p->x, rX);
-    if (err == MP_OKAY)
-        err = sp_256_to_mp(p->y, rY);
-    if (err == MP_OKAY)
-        err = sp_256_to_mp(p->z, rZ);
-
-#if defined(WOLFSSL_SP_SMALL) || defined(WOLFSSL_SMALL_STACK)
-    if (tmp != NULL)
-        XFREE(tmp, NULL, DYNAMIC_TYPE_ECC);
-#endif
-    sp_ecc_point_free(p, 0, NULL);
-
-    return err;
-}
-
-/* Map a projective EC point to affine in place.
- * pZ will be one.
- *
- * pX   EC point's X ordinate.
- * pY   EC point's Y ordinate.
- * pZ   EC point's Z ordinate.
- * returns MEMORY_E if dynamic memory allocation fails and MP_OKAY otherwise.
- */
-int sp_ecc_map_256(mp_int* pX, mp_int* pY, mp_int* pZ)
-{
-#if !defined(WOLFSSL_SP_SMALL) && !defined(WOLFSSL_SMALL_STACK)
-    sp_digit tmpd[2 * 10 * 4];
-    sp_point pd;
-#endif
-    sp_digit* tmp;
-    sp_point* p;
-    int err;
-
-    err = sp_ecc_point_new(NULL, pd, p);
-#if defined(WOLFSSL_SP_SMALL) || defined(WOLFSSL_SMALL_STACK)
-    if (err == MP_OKAY) {
-        tmp = (sp_digit*)XMALLOC(sizeof(sp_digit) * 2 * 10 * 4, NULL,
-                                                              DYNAMIC_TYPE_ECC);
-        if (tmp == NULL)
-            err = MEMORY_E;
-    }
-#else
-    tmp = tmpd;
-#endif
-    if (err == MP_OKAY) {
-        sp_256_from_mp(p->x, 10, pX);
-        sp_256_from_mp(p->y, 10, pY);
-        sp_256_from_mp(p->z, 10, pZ);
-
-        sp_256_map_10(p, p, tmp);
-    }
-
-    if (err == MP_OKAY)
-        err = sp_256_to_mp(p->x, pX);
-    if (err == MP_OKAY)
-        err = sp_256_to_mp(p->y, pY);
-    if (err == MP_OKAY)
-        err = sp_256_to_mp(p->z, pZ);
-
-#if defined(WOLFSSL_SP_SMALL) || defined(WOLFSSL_SMALL_STACK)
-    if (tmp != NULL)
-        XFREE(tmp, NULL, DYNAMIC_TYPE_ECC);
-#endif
-    sp_ecc_point_free(p, 0, NULL);
-
-    return err;
-}
-#endif /* WOLFSSL_PUBLIC_ECC_ADD_DBL */
-#ifdef HAVE_COMP_KEY
-/* Find the square root of a number mod the prime of the curve.
- *
- * y  The number to operate on and the result.
- * returns MEMORY_E if dynamic memory allocation fails and MP_OKAY otherwise.
- */
-static int sp_256_mont_sqrt_10(sp_digit* y)
-{
-#if defined(WOLFSSL_SP_SMALL) || defined(WOLFSSL_SMALL_STACK)
-    sp_digit* d;
-#else
-    sp_digit t1d[2 * 10];
-    sp_digit t2d[2 * 10];
-#endif
-    sp_digit* t1;
-    sp_digit* t2;
-    int err = MP_OKAY;
-
-#if defined(WOLFSSL_SP_SMALL) || defined(WOLFSSL_SMALL_STACK)
-    d = (sp_digit*)XMALLOC(sizeof(sp_digit) * 4 * 10, NULL, DYNAMIC_TYPE_ECC);
-    if (d == NULL)
-        err = MEMORY_E;
-#endif
-
-    if (err == MP_OKAY) {
-#if defined(WOLFSSL_SP_SMALL) || defined(WOLFSSL_SMALL_STACK)
-        t1 = d + 0 * 10;
-        t2 = d + 2 * 10;
-#else
-        t1 = t1d;
-        t2 = t2d;
-#endif
-
-        {
-            /* t2 = y ^ 0x2 */
-            sp_256_mont_sqr_10(t2, y, p256_mod, p256_mp_mod);
-            /* t1 = y ^ 0x3 */
-            sp_256_mont_mul_10(t1, t2, y, p256_mod, p256_mp_mod);
-            /* t2 = y ^ 0xc */
-            sp_256_mont_sqr_n_10(t2, t1, 2, p256_mod, p256_mp_mod);
-            /* t1 = y ^ 0xf */
-            sp_256_mont_mul_10(t1, t1, t2, p256_mod, p256_mp_mod);
-            /* t2 = y ^ 0xf0 */
-            sp_256_mont_sqr_n_10(t2, t1, 4, p256_mod, p256_mp_mod);
-            /* t1 = y ^ 0xff */
-            sp_256_mont_mul_10(t1, t1, t2, p256_mod, p256_mp_mod);
-            /* t2 = y ^ 0xff00 */
-            sp_256_mont_sqr_n_10(t2, t1, 8, p256_mod, p256_mp_mod);
-            /* t1 = y ^ 0xffff */
-            sp_256_mont_mul_10(t1, t1, t2, p256_mod, p256_mp_mod);
-            /* t2 = y ^ 0xffff0000 */
-            sp_256_mont_sqr_n_10(t2, t1, 16, p256_mod, p256_mp_mod);
-            /* t1 = y ^ 0xffffffff */
-            sp_256_mont_mul_10(t1, t1, t2, p256_mod, p256_mp_mod);
-            /* t1 = y ^ 0xffffffff00000000 */
-            sp_256_mont_sqr_n_10(t1, t1, 32, p256_mod, p256_mp_mod);
-            /* t1 = y ^ 0xffffffff00000001 */
-            sp_256_mont_mul_10(t1, t1, y, p256_mod, p256_mp_mod);
-            /* t1 = y ^ 0xffffffff00000001000000000000000000000000 */
-            sp_256_mont_sqr_n_10(t1, t1, 96, p256_mod, p256_mp_mod);
-            /* t1 = y ^ 0xffffffff00000001000000000000000000000001 */
-            sp_256_mont_mul_10(t1, t1, y, p256_mod, p256_mp_mod);
-            sp_256_mont_sqr_n_10(y, t1, 94, p256_mod, p256_mp_mod);
-        }
-    }
-
-#if defined(WOLFSSL_SP_SMALL) || defined(WOLFSSL_SMALL_STACK)
-    if (d != NULL)
-        XFREE(d, NULL, DYNAMIC_TYPE_ECC);
-#endif
-
-    return err;
-}
-
-/* Uncompress the point given the X ordinate.
- *
- * xm    X ordinate.
- * odd   Whether the Y ordinate is odd.
- * ym    Calculated Y ordinate.
- * returns MEMORY_E if dynamic memory allocation fails and MP_OKAY otherwise.
- */
-int sp_ecc_uncompress_256(mp_int* xm, int odd, mp_int* ym)
-{
-#if defined(WOLFSSL_SP_SMALL) || defined(WOLFSSL_SMALL_STACK)
-    sp_digit* d;
-#else
-    sp_digit xd[2 * 10];
-    sp_digit yd[2 * 10];
-#endif
-    sp_digit* x;
-    sp_digit* y;
-    int err = MP_OKAY;
-
-#if defined(WOLFSSL_SP_SMALL) || defined(WOLFSSL_SMALL_STACK)
-    d = (sp_digit*)XMALLOC(sizeof(sp_digit) * 4 * 10, NULL, DYNAMIC_TYPE_ECC);
-    if (d != NULL) {
-        x = d + 0 * 10;
-        y = d + 2 * 10;
-    }
-    else {
-        err = MEMORY_E;
-        /* Compiler doesn't always know that err is not MP_OKAY. */
-        x = NULL;
-        y = NULL;
-    }
-#else
-    x = xd;
-    y = yd;
-#endif
-
-    if (err == MP_OKAY) {
-        sp_256_from_mp(x, 10, xm);
-
-        err = sp_256_mod_mul_norm_10(x, x, p256_mod);
-    }
-
-    if (err == MP_OKAY) {
-        /* y = x^3 */
-        {
-            sp_256_mont_sqr_10(y, x, p256_mod, p256_mp_mod);
-            sp_256_mont_mul_10(y, y, x, p256_mod, p256_mp_mod);
-        }
-        /* y = x^3 - 3x */
-        sp_256_mont_sub_10(y, y, x, p256_mod);
-        sp_256_mont_sub_10(y, y, x, p256_mod);
-        sp_256_mont_sub_10(y, y, x, p256_mod);
-        /* y = x^3 - 3x + b */
-        err = sp_256_mod_mul_norm_10(x, p256_b, p256_mod);
-    }
-    if (err == MP_OKAY) {
-        sp_256_mont_add_10(y, y, x, p256_mod);
-        /* y = sqrt(x^3 - 3x + b) */
-        err = sp_256_mont_sqrt_10(y);
-    }
-    if (err == MP_OKAY) {
-        XMEMSET(y + 10, 0, 10 * sizeof(sp_digit));
-        sp_256_mont_reduce_10(y, p256_mod, p256_mp_mod);
-        if (((y[0] ^ odd) & 1) != 0)
-            sp_256_mont_sub_10(y, p256_mod, y, p256_mod);
-
-        err = sp_256_to_mp(y, ym);
-    }
-
-#if defined(WOLFSSL_SP_SMALL) || defined(WOLFSSL_SMALL_STACK)
-    if (d != NULL)
-        XFREE(d, NULL, DYNAMIC_TYPE_ECC);
-#endif
-
-    return err;
-}
-#endif
-#endif /* !WOLFSSL_SP_NO_256 */
-#endif /* WOLFSSL_HAVE_SP_ECC */
-=======
->>>>>>> 11681210
 #endif /* SP_WORD_SIZE == 32 */
 #endif /* !WOLFSSL_SP_ASM */
 #endif /* WOLFSSL_HAVE_SP_RSA || WOLFSSL_HAVE_SP_DH || WOLFSSL_HAVE_SP_ECC */