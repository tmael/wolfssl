/* test.c
 *
 * Copyright (C) 2006-2013 wolfSSL Inc.
 *
 * This file is part of CyaSSL.
 *
 * CyaSSL is free software; you can redistribute it and/or modify
 * it under the terms of the GNU General Public License as published by
 * the Free Software Foundation; either version 2 of the License, or
 * (at your option) any later version.
 *
 * CyaSSL is distributed in the hope that it will be useful,
 * but WITHOUT ANY WARRANTY; without even the implied warranty of
 * MERCHANTABILITY or FITNESS FOR A PARTICULAR PURPOSE.  See the
 * GNU General Public License for more details.
 *
 * You should have received a copy of the GNU General Public License
 * along with this program; if not, write to the Free Software
 * Foundation, Inc., 59 Temple Place - Suite 330, Boston, MA 02111-1307, USA
 */

#ifdef HAVE_CONFIG_H
    #include <config.h>
#endif

#include <cyassl/ctaocrypt/settings.h>

#ifndef NO_CRYPT_TEST

#ifdef CYASSL_TEST_CERT
    #include <cyassl/ctaocrypt/asn.h>
#else
    #include <cyassl/ctaocrypt/asn_public.h>
#endif
#include <cyassl/ctaocrypt/md2.h>
#include <cyassl/ctaocrypt/md5.h>
#include <cyassl/ctaocrypt/md4.h>
#include <cyassl/ctaocrypt/sha.h>
#include <cyassl/ctaocrypt/sha256.h>
#include <cyassl/ctaocrypt/sha512.h>
#include <cyassl/ctaocrypt/arc4.h>
#include <cyassl/ctaocrypt/random.h>
#include <cyassl/ctaocrypt/coding.h>
#include <cyassl/ctaocrypt/rsa.h>
#include <cyassl/ctaocrypt/des3.h>
#include <cyassl/ctaocrypt/aes.h>
#include <cyassl/ctaocrypt/camellia.h>
#include <cyassl/ctaocrypt/hmac.h>
#include <cyassl/ctaocrypt/dh.h>
#include <cyassl/ctaocrypt/dsa.h>
#include <cyassl/ctaocrypt/hc128.h>
#include <cyassl/ctaocrypt/rabbit.h>
#include <cyassl/ctaocrypt/pwdbased.h>
#include <cyassl/ctaocrypt/ripemd.h>
#ifdef HAVE_ECC
    #include <cyassl/ctaocrypt/ecc.h>
#endif    
#ifdef HAVE_BLAKE2
    #include <cyassl/ctaocrypt/blake2.h>
#endif    
#ifdef HAVE_LIBZ
    #include <cyassl/ctaocrypt/compress.h>
#endif
#ifdef HAVE_PKCS7
    #include <cyassl/ctaocrypt/pkcs7.h>
#endif

#ifdef _MSC_VER
    /* 4996 warning to use MS extensions e.g., strcpy_s instead of strncpy */
    #pragma warning(disable: 4996)
#endif

#ifdef OPENSSL_EXTRA
    #include <cyassl/openssl/evp.h>
    #include <cyassl/openssl/rand.h>
    #include <cyassl/openssl/hmac.h>
    #include <cyassl/openssl/des.h>
#endif


#if defined(USE_CERT_BUFFERS_1024) || defined(USE_CERT_BUFFERS_2048)
    /* include test cert and key buffers for use with NO_FILESYSTEM */
    #if defined(CYASSL_MDK_ARM)
        #include "cert_data.h" 
                        /* use certs_test.c for initial data, so other 
                                               commands can share the data. */
    #else
        #include <cyassl/certs_test.h>
    #endif
#endif

#if defined(CYASSL_MDK_ARM)
        #include <stdio.h>
        #include <stdlib.h>
    extern FILE * CyaSSL_fopen(const char *fname, const char *mode) ;
    #define fopen CyaSSL_fopen
#endif

#ifdef HAVE_NTRU
    #include "crypto_ntru.h"
#endif
#ifdef HAVE_CAVIUM
    #include "cavium_sysdep.h"
    #include "cavium_common.h"
    #include "cavium_ioctl.h"
#endif

#ifdef FREESCALE_MQX
    #include <mqx.h>
    #include <fio.h>
    #include <stdlib.h>
#else
    #include <stdio.h>
#endif


#ifdef THREADX
    /* since just testing, use THREADX log printf instead */
    int dc_log_printf(char*, ...);
        #undef printf
        #define printf dc_log_printf
#endif

#include "ctaocrypt/test/test.h"


typedef struct testVector {
    const char*  input;
    const char*  output; 
    size_t inLen;
    size_t outLen;
} testVector;

int  md2_test(void);
int  md5_test(void);
int  md4_test(void);
int  sha_test(void);
int  sha256_test(void);
int  sha512_test(void);
int  sha384_test(void);
int  hmac_md5_test(void);
int  hmac_sha_test(void);
int  hmac_sha256_test(void);
int  hmac_sha384_test(void);
int  hmac_sha512_test(void);
int  hmac_blake2b_test(void);
int  hkdf_test(void);
int  arc4_test(void);
int  hc128_test(void);
int  rabbit_test(void);
int  des_test(void);
int  des3_test(void);
int  aes_test(void);
int  aesgcm_test(void);
int  gmac_test(void);
int  aesccm_test(void);
int  camellia_test(void);
int  rsa_test(void);
int  dh_test(void);
int  dsa_test(void);
int  random_test(void);
int  pwdbased_test(void);
int  ripemd_test(void);
int  openssl_test(void);   /* test mini api */
int pbkdf1_test(void);
int pkcs12_test(void);
int pbkdf2_test(void);
#ifdef HAVE_ECC
    int  ecc_test(void);
    #ifdef HAVE_ECC_ENCRYPT
        int  ecc_encrypt_test(void);
    #endif
#endif
#ifdef HAVE_BLAKE2
    int  blake2b_test(void);
#endif
#ifdef HAVE_LIBZ
    int compress_test(void);
#endif
#ifdef HAVE_PKCS7
    int pkcs7_test(void);
#endif



static void err_sys(const char* msg, int es)
{
    printf("%s error = %d\n", msg, es);
    #if !defined(THREADX) && !defined(CYASSL_MDK_ARM)
  	if (msg)
        exit(es);
    #endif
    return;
}

/* func_args from test.h, so don't have to pull in other junk */
typedef struct func_args {
    int    argc;
    char** argv;
    int    return_code;
} func_args;



void ctaocrypt_test(void* args)
{
    int ret = 0;

    ((func_args*)args)->return_code = -1; /* error state */

#if !defined(NO_BIG_INT)
    if (CheckCtcSettings() != 1)
        err_sys("Build vs runtime math mismatch\n", -1234);

#ifdef USE_FAST_MATH
    if (CheckFastMathSettings() != 1)
        err_sys("Build vs runtime fastmath FP_MAX_BITS mismatch\n", -1235);
#endif /* USE_FAST_MATH */
#endif /* !NO_BIG_INT */


#ifndef NO_MD5
    if ( (ret = md5_test()) != 0) 
        err_sys("MD5      test failed!\n", ret);
    else
        printf( "MD5      test passed!\n");
#endif

#ifdef CYASSL_MD2
    if ( (ret = md2_test()) != 0) 
        err_sys("MD2      test failed!\n", ret);
    else
        printf( "MD2      test passed!\n");
#endif

#ifndef NO_MD4
    if ( (ret = md4_test()) != 0) 
        err_sys("MD4      test failed!\n", ret);
    else
        printf( "MD4      test passed!\n");
#endif

#ifndef NO_SHA
    if ( (ret = sha_test()) != 0) 
        err_sys("SHA      test failed!\n", ret);
    else
        printf( "SHA      test passed!\n");
#endif

#ifndef NO_SHA256
    if ( (ret = sha256_test()) != 0) 
        err_sys("SHA-256  test failed!\n", ret);
    else
        printf( "SHA-256  test passed!\n");
#endif

#ifdef CYASSL_SHA384
    if ( (ret = sha384_test()) != 0) 
        err_sys("SHA-384  test failed!\n", ret);
    else
        printf( "SHA-384  test passed!\n");
#endif

#ifdef CYASSL_SHA512
    if ( (ret = sha512_test()) != 0) 
        err_sys("SHA-512  test failed!\n", ret);
    else
        printf( "SHA-512  test passed!\n");
#endif

#ifdef CYASSL_RIPEMD
    if ( (ret = ripemd_test()) != 0) 
        err_sys("RIPEMD   test failed!\n", ret);
    else
        printf( "RIPEMD   test passed!\n");
#endif

#ifdef HAVE_BLAKE2 
    if ( (ret = blake2b_test()) != 0) 
        err_sys("BLAKE2b  test failed!\n", ret);
    else
        printf( "BLAKE2b  test passed!\n");
#endif

#ifndef NO_HMAC
    #ifndef NO_MD5
        if ( (ret = hmac_md5_test()) != 0) 
            err_sys("HMAC-MD5 test failed!\n", ret);
        else
            printf( "HMAC-MD5 test passed!\n");
    #endif

    #ifndef NO_SHA
    if ( (ret = hmac_sha_test()) != 0) 
        err_sys("HMAC-SHA test failed!\n", ret);
    else
        printf( "HMAC-SHA test passed!\n");
    #endif

    #ifndef NO_SHA256
        if ( (ret = hmac_sha256_test()) != 0) 
            err_sys("HMAC-SHA256 test failed!\n", ret);
        else
            printf( "HMAC-SHA256 test passed!\n");
    #endif

    #ifdef CYASSL_SHA384
        if ( (ret = hmac_sha384_test()) != 0) 
            err_sys("HMAC-SHA384 test failed!\n", ret);
        else
            printf( "HMAC-SHA384 test passed!\n");
    #endif

    #ifdef CYASSL_SHA512
        if ( (ret = hmac_sha512_test()) != 0) 
            err_sys("HMAC-SHA512 test failed!\n", ret);
        else
            printf( "HMAC-SHA512 test passed!\n");
    #endif

    #ifdef HAVE_BLAKE2 
        if ( (ret = hmac_blake2b_test()) != 0) 
            err_sys("HMAC-BLAKE2 test failed!\n", ret);
        else
            printf( "HMAC-BLAKE2 test passed!\n");
    #endif

    #ifdef HAVE_HKDF
        if ( (ret = hkdf_test()) != 0) 
            err_sys("HMAC-KDF    test failed!\n", ret);
        else
            printf( "HMAC-KDF    test passed!\n");
    #endif

#endif

#ifdef HAVE_AESGCM
    if ( (ret = gmac_test()) != 0)
        err_sys("GMAC     test passed!\n", ret);
    else
        printf( "GMAC     test passed!\n");
#endif

#ifndef NO_RC4
    if ( (ret = arc4_test()) != 0)
        err_sys("ARC4     test failed!\n", ret);
    else
        printf( "ARC4     test passed!\n");
#endif

#ifndef NO_HC128
    if ( (ret = hc128_test()) != 0)
        err_sys("HC-128   test failed!\n", ret);
    else
        printf( "HC-128   test passed!\n");
#endif

#ifndef NO_RABBIT
    if ( (ret = rabbit_test()) != 0)
        err_sys("Rabbit   test failed!\n", ret);
    else
        printf( "Rabbit   test passed!\n");
#endif

#ifndef NO_DES3
    if ( (ret = des_test()) != 0)
        err_sys("DES      test failed!\n", ret);
    else
        printf( "DES      test passed!\n");
#endif

#ifndef NO_DES3
    if ( (ret = des3_test()) != 0)
        err_sys("DES3     test failed!\n", ret);
    else
        printf( "DES3     test passed!\n");
#endif

#ifndef NO_AES
    if ( (ret = aes_test()) != 0)
        err_sys("AES      test failed!\n", ret);
    else
        printf( "AES      test passed!\n");

#ifdef HAVE_AESGCM
    if ( (ret = aesgcm_test()) != 0)
        err_sys("AES-GCM  test failed!\n", ret);
    else
        printf( "AES-GCM  test passed!\n");
#endif

#ifdef HAVE_AESCCM
    if ( (ret = aesccm_test()) != 0)
        err_sys("AES-CCM  test failed!\n", ret);
    else
        printf( "AES-CCM  test passed!\n");
#endif
#endif

#ifdef HAVE_CAMELLIA
    if ( (ret = camellia_test()) != 0)
        err_sys("CAMELLIA test failed!\n", ret);
    else
        printf( "CAMELLIA test passed!\n");
#endif

    if ( (ret = random_test()) != 0)
        err_sys("RANDOM   test failed!\n", ret);
    else
        printf( "RANDOM   test passed!\n");

#ifndef NO_RSA
    if ( (ret = rsa_test()) != 0) 
        err_sys("RSA      test failed!\n", ret);
    else
        printf( "RSA      test passed!\n");
#endif

#ifndef NO_DH
    if ( (ret = dh_test()) != 0) 
        err_sys("DH       test failed!\n", ret);
    else
        printf( "DH       test passed!\n");
#endif

#ifndef NO_DSA
    if ( (ret = dsa_test()) != 0) 
        err_sys("DSA      test failed!\n", ret);
    else
        printf( "DSA      test passed!\n");
#endif
    
#ifndef NO_PWDBASED
    if ( (ret = pwdbased_test()) != 0) 
        err_sys("PWDBASED test failed!\n", ret);
    else
        printf( "PWDBASED test passed!\n");
#endif
    
#ifdef OPENSSL_EXTRA
    if ( (ret = openssl_test()) != 0) 
        err_sys("OPENSSL  test failed!\n", ret);
    else
        printf( "OPENSSL  test passed!\n");
#endif

#ifdef HAVE_ECC
    if ( (ret = ecc_test()) != 0) 
        err_sys("ECC      test failed!\n", ret);
    else
        printf( "ECC      test passed!\n");
    #ifdef HAVE_ECC_ENCRYPT
        if ( (ret = ecc_encrypt_test()) != 0) 
            err_sys("ECC Enc  test failed!\n", ret);
        else
            printf( "ECC Enc  test passed!\n");
    #endif
#endif

#ifdef HAVE_LIBZ
    if ( (ret = compress_test()) != 0) 
        err_sys("COMPRESS test failed!\n", ret);
    else
        printf( "COMPRESS test passed!\n");
#endif

#ifdef HAVE_PKCS7
    if ( (ret = pkcs7_test()) != 0)
        err_sys("PKCS7    test failed!\n", ret);
    else
        printf( "PKCS7    test passed!\n");
#endif

    ((func_args*)args)->return_code = ret;
}


#ifndef NO_MAIN_DRIVER

#ifdef HAVE_CAVIUM

static int OpenNitroxDevice(int dma_mode,int dev_id)
{
   Csp1CoreAssignment core_assign;
   Uint32             device;

   if (CspInitialize(CAVIUM_DIRECT,CAVIUM_DEV_ID))
      return -1;
   if (Csp1GetDevType(&device))
      return -1;
   if (device != NPX_DEVICE) {
      if (ioctl(gpkpdev_hdlr[CAVIUM_DEV_ID], IOCTL_CSP1_GET_CORE_ASSIGNMENT,
                (Uint32 *)&core_assign)!= 0)
         return -1;
   }
   CspShutdown(CAVIUM_DEV_ID);

   return CspInitialize(dma_mode, dev_id);
}

#endif /* HAVE_CAVIUM */

    /* so overall tests can pull in test function */

    int main(int argc, char** argv)
    {

        func_args args;

			
#ifdef HAVE_CAVIUM
        int ret = OpenNitroxDevice(CAVIUM_DIRECT, CAVIUM_DEV_ID);
        if (ret != 0)
            err_sys("Cavium OpenNitroxDevice failed", -1236);
#endif /* HAVE_CAVIUM */

        args.argc = argc;
        args.argv = argv;

        ctaocrypt_test(&args);

#ifdef HAVE_CAVIUM
        CspShutdown(CAVIUM_DEV_ID);
#endif
				
        return args.return_code;
    }

#endif /* NO_MAIN_DRIVER */


#ifdef CYASSL_MD2
int md2_test()
{
    Md2  md2;
    byte hash[MD2_DIGEST_SIZE];

    testVector a, b, c, d, e, f, g;
    testVector test_md2[7];
    int times = sizeof(test_md2) / sizeof(testVector), i;

    a.input  = "";
    a.output = "\x83\x50\xe5\xa3\xe2\x4c\x15\x3d\xf2\x27\x5c\x9f\x80\x69"
               "\x27\x73";
    a.inLen  = strlen(a.input);
    a.outLen = MD2_DIGEST_SIZE;

    b.input  = "a";
    b.output = "\x32\xec\x01\xec\x4a\x6d\xac\x72\xc0\xab\x96\xfb\x34\xc0"
               "\xb5\xd1";
    b.inLen  = strlen(b.input);
    b.outLen = MD2_DIGEST_SIZE;

    c.input  = "abc";
    c.output = "\xda\x85\x3b\x0d\x3f\x88\xd9\x9b\x30\x28\x3a\x69\xe6\xde"
               "\xd6\xbb";
    c.inLen  = strlen(c.input);
    c.outLen = MD2_DIGEST_SIZE;

    d.input  = "message digest";
    d.output = "\xab\x4f\x49\x6b\xfb\x2a\x53\x0b\x21\x9f\xf3\x30\x31\xfe"
               "\x06\xb0";
    d.inLen  = strlen(d.input);
    d.outLen = MD2_DIGEST_SIZE;

    e.input  = "abcdefghijklmnopqrstuvwxyz";
    e.output = "\x4e\x8d\xdf\xf3\x65\x02\x92\xab\x5a\x41\x08\xc3\xaa\x47"
               "\x94\x0b";
    e.inLen  = strlen(e.input);
    e.outLen = MD2_DIGEST_SIZE;

    f.input  = "ABCDEFGHIJKLMNOPQRSTUVWXYZabcdefghijklmnopqrstuvwxyz012345"
               "6789";
    f.output = "\xda\x33\xde\xf2\xa4\x2d\xf1\x39\x75\x35\x28\x46\xc3\x03"
               "\x38\xcd";
    f.inLen  = strlen(f.input);
    f.outLen = MD2_DIGEST_SIZE;

    g.input  = "1234567890123456789012345678901234567890123456789012345678"
               "9012345678901234567890";
    g.output = "\xd5\x97\x6f\x79\xd8\x3d\x3a\x0d\xc9\x80\x6c\x3c\x66\xf3"
               "\xef\xd8";
    g.inLen  = strlen(g.input);
    g.outLen = MD2_DIGEST_SIZE;

    test_md2[0] = a;
    test_md2[1] = b;
    test_md2[2] = c;
    test_md2[3] = d;
    test_md2[4] = e;
    test_md2[5] = f;
    test_md2[6] = g;

    InitMd2(&md2);

    for (i = 0; i < times; ++i) {
        Md2Update(&md2, (byte*)test_md2[i].input, (word32)test_md2[i].inLen);
        Md2Final(&md2, hash);

        if (memcmp(hash, test_md2[i].output, MD2_DIGEST_SIZE) != 0)
            return -155 - i;
    }

    return 0;
}
#endif 

#ifndef NO_MD5
int md5_test(void)
{
    Md5  md5;
    byte hash[MD5_DIGEST_SIZE];

    testVector a, b, c, d, e;
    testVector test_md5[5];
    int times = sizeof(test_md5) / sizeof(testVector), i;

    a.input  = "abc";
    a.output = "\x90\x01\x50\x98\x3c\xd2\x4f\xb0\xd6\x96\x3f\x7d\x28\xe1\x7f"
               "\x72";
    a.inLen  = strlen(a.input);
    a.outLen = MD5_DIGEST_SIZE;

    b.input  = "message digest";
    b.output = "\xf9\x6b\x69\x7d\x7c\xb7\x93\x8d\x52\x5a\x2f\x31\xaa\xf1\x61"
               "\xd0";
    b.inLen  = strlen(b.input);
    b.outLen = MD5_DIGEST_SIZE;

    c.input  = "abcdefghijklmnopqrstuvwxyz";
    c.output = "\xc3\xfc\xd3\xd7\x61\x92\xe4\x00\x7d\xfb\x49\x6c\xca\x67\xe1"
               "\x3b";
    c.inLen  = strlen(c.input);
    c.outLen = MD5_DIGEST_SIZE; 

    d.input  = "ABCDEFGHIJKLMNOPQRSTUVWXYZabcdefghijklmnopqrstuvwxyz012345"
               "6789";
    d.output = "\xd1\x74\xab\x98\xd2\x77\xd9\xf5\xa5\x61\x1c\x2c\x9f\x41\x9d"
               "\x9f";
    d.inLen  = strlen(d.input);
    d.outLen = MD5_DIGEST_SIZE; 

    e.input  = "1234567890123456789012345678901234567890123456789012345678"
               "9012345678901234567890";
    e.output = "\x57\xed\xf4\xa2\x2b\xe3\xc9\x55\xac\x49\xda\x2e\x21\x07\xb6"
               "\x7a";
    e.inLen  = strlen(e.input);
    e.outLen = MD5_DIGEST_SIZE; 

    test_md5[0] = a;
    test_md5[1] = b;
    test_md5[2] = c;
    test_md5[3] = d;
    test_md5[4] = e;

    InitMd5(&md5);

    for (i = 0; i < times; ++i) {
        Md5Update(&md5, (byte*)test_md5[i].input, (word32)test_md5[i].inLen);
        Md5Final(&md5, hash);

        if (memcmp(hash, test_md5[i].output, MD5_DIGEST_SIZE) != 0)
            return -5 - i;
    }

    return 0;
}
#endif /* NO_MD5 */


#ifndef NO_MD4

int md4_test(void)
{
    Md4  md4;
    byte hash[MD4_DIGEST_SIZE];

    testVector a, b, c, d, e, f, g;
    testVector test_md4[7];
    int times = sizeof(test_md4) / sizeof(testVector), i;

    a.input  = "";
    a.output = "\x31\xd6\xcf\xe0\xd1\x6a\xe9\x31\xb7\x3c\x59\xd7\xe0\xc0\x89" 
               "\xc0";
    a.inLen  = strlen(a.input);
    a.outLen = MD4_DIGEST_SIZE;

    b.input  = "a";
    b.output = "\xbd\xe5\x2c\xb3\x1d\xe3\x3e\x46\x24\x5e\x05\xfb\xdb\xd6\xfb" 
               "\x24";
    b.inLen  = strlen(b.input);
    b.outLen = MD4_DIGEST_SIZE; 

    c.input  = "abc";
    c.output = "\xa4\x48\x01\x7a\xaf\x21\xd8\x52\x5f\xc1\x0a\xe8\x7a\xa6\x72" 
               "\x9d";
    c.inLen  = strlen(c.input);
    c.outLen = MD4_DIGEST_SIZE;

    d.input  = "message digest";
    d.output = "\xd9\x13\x0a\x81\x64\x54\x9f\xe8\x18\x87\x48\x06\xe1\xc7\x01" 
               "\x4b";
    d.inLen  = strlen(d.input);
    d.outLen = MD4_DIGEST_SIZE;

    e.input  = "abcdefghijklmnopqrstuvwxyz";
    e.output = "\xd7\x9e\x1c\x30\x8a\xa5\xbb\xcd\xee\xa8\xed\x63\xdf\x41\x2d" 
               "\xa9";
    e.inLen  = strlen(e.input);
    e.outLen = MD4_DIGEST_SIZE;

    f.input  = "ABCDEFGHIJKLMNOPQRSTUVWXYZabcdefghijklmnopqrstuvwxyz012345"
               "6789";
    f.output = "\x04\x3f\x85\x82\xf2\x41\xdb\x35\x1c\xe6\x27\xe1\x53\xe7\xf0" 
               "\xe4";
    f.inLen  = strlen(f.input);
    f.outLen = MD4_DIGEST_SIZE;

    g.input  = "1234567890123456789012345678901234567890123456789012345678"
               "9012345678901234567890";
    g.output = "\xe3\x3b\x4d\xdc\x9c\x38\xf2\x19\x9c\x3e\x7b\x16\x4f\xcc\x05" 
               "\x36";
    g.inLen  = strlen(g.input);
    g.outLen = MD4_DIGEST_SIZE;

    test_md4[0] = a;
    test_md4[1] = b;
    test_md4[2] = c;
    test_md4[3] = d;
    test_md4[4] = e;
    test_md4[5] = f;
    test_md4[6] = g;

    InitMd4(&md4);

    for (i = 0; i < times; ++i) {
        Md4Update(&md4, (byte*)test_md4[i].input, (word32)test_md4[i].inLen);
        Md4Final(&md4, hash);

        if (memcmp(hash, test_md4[i].output, MD4_DIGEST_SIZE) != 0)
            return -205 - i;
    }

    return 0;
}

#endif /* NO_MD4 */

#ifndef NO_SHA

int sha_test(void)
{
    Sha  sha;
    byte hash[SHA_DIGEST_SIZE];

    testVector a, b, c, d;
    testVector test_sha[4];
    int times = sizeof(test_sha) / sizeof(struct testVector), i;

    a.input  = "abc";
    a.output = "\xA9\x99\x3E\x36\x47\x06\x81\x6A\xBA\x3E\x25\x71\x78\x50\xC2"
               "\x6C\x9C\xD0\xD8\x9D";
    a.inLen  = strlen(a.input);
    a.outLen = SHA_DIGEST_SIZE;

    b.input  = "abcdbcdecdefdefgefghfghighijhijkijkljklmklmnlmnomnopnopq";
    b.output = "\x84\x98\x3E\x44\x1C\x3B\xD2\x6E\xBA\xAE\x4A\xA1\xF9\x51\x29"
               "\xE5\xE5\x46\x70\xF1";
    b.inLen  = strlen(b.input);
    b.outLen = SHA_DIGEST_SIZE;

    c.input  = "aaaaaaaaaaaaaaaaaaaaaaaaaaaaaaaaaaaaaaaaaaaaaaaaaaaaaaaaaa"
               "aaaaaa";
    c.output = "\x00\x98\xBA\x82\x4B\x5C\x16\x42\x7B\xD7\xA1\x12\x2A\x5A\x44"
               "\x2A\x25\xEC\x64\x4D";
    c.inLen  = strlen(c.input);
    c.outLen = SHA_DIGEST_SIZE; 

    d.input  = "aaaaaaaaaaaaaaaaaaaaaaaaaaaaaaaaaaaaaaaaaaaaaaaaaaaaaaaaaa"
               "aaaaaaaaaaaaaaaaaaaaaaaaaaaaaaaaaaaaaaaaaaaaaaaaaaaaaaaaaaaa"
               "aaaaaaaaaa";
    d.output = "\xAD\x5B\x3F\xDB\xCB\x52\x67\x78\xC2\x83\x9D\x2F\x15\x1E\xA7"
               "\x53\x99\x5E\x26\xA0";
    d.inLen  = strlen(d.input);
    d.outLen = SHA_DIGEST_SIZE;

    test_sha[0] = a;
    test_sha[1] = b;
    test_sha[2] = c;
    test_sha[3] = d;

    InitSha(&sha);

    for (i = 0; i < times; ++i) {
        ShaUpdate(&sha, (byte*)test_sha[i].input, (word32)test_sha[i].inLen);
        ShaFinal(&sha, hash);

        if (memcmp(hash, test_sha[i].output, SHA_DIGEST_SIZE) != 0)
            return -10 - i;
    }

    return 0;
}

#endif /* NO_SHA */

#ifdef CYASSL_RIPEMD
int ripemd_test(void)
{
    RipeMd  ripemd;
    byte hash[RIPEMD_DIGEST_SIZE];

    testVector a, b, c, d;
    testVector test_ripemd[4];
    int times = sizeof(test_ripemd) / sizeof(struct testVector), i;

    a.input  = "abc";
    a.output = "\x8e\xb2\x08\xf7\xe0\x5d\x98\x7a\x9b\x04\x4a\x8e\x98\xc6"
               "\xb0\x87\xf1\x5a\x0b\xfc";
    a.inLen  = strlen(a.input);
    a.outLen = RIPEMD_DIGEST_SIZE;

    b.input  = "message digest";
    b.output = "\x5d\x06\x89\xef\x49\xd2\xfa\xe5\x72\xb8\x81\xb1\x23\xa8"
               "\x5f\xfa\x21\x59\x5f\x36";
    b.inLen  = strlen(b.input);
    b.outLen = RIPEMD_DIGEST_SIZE;

    c.input  = "abcdbcdecdefdefgefghfghighijhijkijkljklmklmnlmnomnopnopq"; 
    c.output = "\x12\xa0\x53\x38\x4a\x9c\x0c\x88\xe4\x05\xa0\x6c\x27\xdc"
               "\xf4\x9a\xda\x62\xeb\x2b";
    c.inLen  = strlen(c.input);
    c.outLen = RIPEMD_DIGEST_SIZE;

    d.input  = "12345678901234567890123456789012345678901234567890123456"
               "789012345678901234567890";
    d.output = "\x9b\x75\x2e\x45\x57\x3d\x4b\x39\xf4\xdb\xd3\x32\x3c\xab"
               "\x82\xbf\x63\x32\x6b\xfb"; 
    d.inLen  = strlen(d.input);
    d.outLen = RIPEMD_DIGEST_SIZE;

    test_ripemd[0] = a;
    test_ripemd[1] = b;
    test_ripemd[2] = c;
    test_ripemd[3] = d;

    InitRipeMd(&ripemd);

    for (i = 0; i < times; ++i) {
        RipeMdUpdate(&ripemd, (byte*)test_ripemd[i].input,
                     (word32)test_ripemd[i].inLen);
        RipeMdFinal(&ripemd, hash);

        if (memcmp(hash, test_ripemd[i].output, RIPEMD_DIGEST_SIZE) != 0)
            return -10 - i;
    }

    return 0;
}
#endif /* CYASSL_RIPEMD */


#ifdef HAVE_BLAKE2


#define BLAKE2_TESTS 3

static const byte blake2b_vec[BLAKE2_TESTS][BLAKE2B_OUTBYTES] =
{
  {
    0x78, 0x6A, 0x02, 0xF7, 0x42, 0x01, 0x59, 0x03,
    0xC6, 0xC6, 0xFD, 0x85, 0x25, 0x52, 0xD2, 0x72,
    0x91, 0x2F, 0x47, 0x40, 0xE1, 0x58, 0x47, 0x61,
    0x8A, 0x86, 0xE2, 0x17, 0xF7, 0x1F, 0x54, 0x19,
    0xD2, 0x5E, 0x10, 0x31, 0xAF, 0xEE, 0x58, 0x53,
    0x13, 0x89, 0x64, 0x44, 0x93, 0x4E, 0xB0, 0x4B,
    0x90, 0x3A, 0x68, 0x5B, 0x14, 0x48, 0xB7, 0x55,
    0xD5, 0x6F, 0x70, 0x1A, 0xFE, 0x9B, 0xE2, 0xCE
  },
  {
    0x2F, 0xA3, 0xF6, 0x86, 0xDF, 0x87, 0x69, 0x95,
    0x16, 0x7E, 0x7C, 0x2E, 0x5D, 0x74, 0xC4, 0xC7,
    0xB6, 0xE4, 0x8F, 0x80, 0x68, 0xFE, 0x0E, 0x44,
    0x20, 0x83, 0x44, 0xD4, 0x80, 0xF7, 0x90, 0x4C,
    0x36, 0x96, 0x3E, 0x44, 0x11, 0x5F, 0xE3, 0xEB,
    0x2A, 0x3A, 0xC8, 0x69, 0x4C, 0x28, 0xBC, 0xB4,
    0xF5, 0xA0, 0xF3, 0x27, 0x6F, 0x2E, 0x79, 0x48,
    0x7D, 0x82, 0x19, 0x05, 0x7A, 0x50, 0x6E, 0x4B
  },
  {
    0x1C, 0x08, 0x79, 0x8D, 0xC6, 0x41, 0xAB, 0xA9,
    0xDE, 0xE4, 0x35, 0xE2, 0x25, 0x19, 0xA4, 0x72,
    0x9A, 0x09, 0xB2, 0xBF, 0xE0, 0xFF, 0x00, 0xEF,
    0x2D, 0xCD, 0x8E, 0xD6, 0xF8, 0xA0, 0x7D, 0x15,
    0xEA, 0xF4, 0xAE, 0xE5, 0x2B, 0xBF, 0x18, 0xAB,
    0x56, 0x08, 0xA6, 0x19, 0x0F, 0x70, 0xB9, 0x04,
    0x86, 0xC8, 0xA7, 0xD4, 0x87, 0x37, 0x10, 0xB1,
    0x11, 0x5D, 0x3D, 0xEB, 0xBB, 0x43, 0x27, 0xB5
  }
};



int blake2b_test(void)
{
    Blake2b b2b;
    byte    digest[64];
    byte    input[64];
    int     i;

    for (i = 0; i < (int)sizeof(input); i++)
        input[i] = (byte)i;

    for (i = 0; i < BLAKE2_TESTS; i++) {
        InitBlake2b(&b2b, 64);
        Blake2bUpdate(&b2b, input, i);
        Blake2bFinal(&b2b, digest, 64);

        if (memcmp(digest, blake2b_vec[i], 64) != 0) {
            return -300 - i;
        }
    }

    return 0;
}
#endif /* HAVE_BLAKE2 */


#ifndef NO_SHA256
int sha256_test(void)
{
    Sha256 sha;
    byte   hash[SHA256_DIGEST_SIZE];

    testVector a, b;
    testVector test_sha[2];
    int times = sizeof(test_sha) / sizeof(struct testVector), i;

    a.input  = "abc";
    a.output = "\xBA\x78\x16\xBF\x8F\x01\xCF\xEA\x41\x41\x40\xDE\x5D\xAE\x22"
               "\x23\xB0\x03\x61\xA3\x96\x17\x7A\x9C\xB4\x10\xFF\x61\xF2\x00"
               "\x15\xAD";
    a.inLen  = strlen(a.input);
    a.outLen = SHA256_DIGEST_SIZE;

    b.input  = "abcdbcdecdefdefgefghfghighijhijkijkljklmklmnlmnomnopnopq";
    b.output = "\x24\x8D\x6A\x61\xD2\x06\x38\xB8\xE5\xC0\x26\x93\x0C\x3E\x60"
               "\x39\xA3\x3C\xE4\x59\x64\xFF\x21\x67\xF6\xEC\xED\xD4\x19\xDB"
               "\x06\xC1";
    b.inLen  = strlen(b.input);
    b.outLen = SHA256_DIGEST_SIZE;

    test_sha[0] = a;
    test_sha[1] = b;

    InitSha256(&sha);

    for (i = 0; i < times; ++i) {
        Sha256Update(&sha, (byte*)test_sha[i].input,(word32)test_sha[i].inLen);
        Sha256Final(&sha, hash);

        if (memcmp(hash, test_sha[i].output, SHA256_DIGEST_SIZE) != 0)
            return -10 - i;
    }

    return 0;
}
#endif


#ifdef CYASSL_SHA512
int sha512_test(void)
{
    Sha512 sha;
    byte   hash[SHA512_DIGEST_SIZE];

    testVector a, b;
    testVector test_sha[2];
    int times = sizeof(test_sha) / sizeof(struct testVector), i;

    a.input  = "abc";
    a.output = "\xdd\xaf\x35\xa1\x93\x61\x7a\xba\xcc\x41\x73\x49\xae\x20\x41"
               "\x31\x12\xe6\xfa\x4e\x89\xa9\x7e\xa2\x0a\x9e\xee\xe6\x4b\x55"
               "\xd3\x9a\x21\x92\x99\x2a\x27\x4f\xc1\xa8\x36\xba\x3c\x23\xa3"
               "\xfe\xeb\xbd\x45\x4d\x44\x23\x64\x3c\xe8\x0e\x2a\x9a\xc9\x4f"
               "\xa5\x4c\xa4\x9f";
    a.inLen  = strlen(a.input);
    a.outLen = SHA512_DIGEST_SIZE;

    b.input  = "abcdefghbcdefghicdefghijdefghijkefghijklfghijklmghijklmnhi"
               "jklmnoijklmnopjklmnopqklmnopqrlmnopqrsmnopqrstnopqrstu";
    b.output = "\x8e\x95\x9b\x75\xda\xe3\x13\xda\x8c\xf4\xf7\x28\x14\xfc\x14"
               "\x3f\x8f\x77\x79\xc6\xeb\x9f\x7f\xa1\x72\x99\xae\xad\xb6\x88"
               "\x90\x18\x50\x1d\x28\x9e\x49\x00\xf7\xe4\x33\x1b\x99\xde\xc4"
               "\xb5\x43\x3a\xc7\xd3\x29\xee\xb6\xdd\x26\x54\x5e\x96\xe5\x5b"
               "\x87\x4b\xe9\x09"; 
    b.inLen  = strlen(b.input);
    b.outLen = SHA512_DIGEST_SIZE;

    test_sha[0] = a;
    test_sha[1] = b;

    InitSha512(&sha);

    for (i = 0; i < times; ++i) {
        Sha512Update(&sha, (byte*)test_sha[i].input,(word32)test_sha[i].inLen);
        Sha512Final(&sha, hash);

        if (memcmp(hash, test_sha[i].output, SHA512_DIGEST_SIZE) != 0)
            return -10 - i;
    }

    return 0;
}
#endif


#ifdef CYASSL_SHA384
int sha384_test(void)
{
    Sha384 sha;
    byte   hash[SHA384_DIGEST_SIZE];

    testVector a, b;
    testVector test_sha[2];
    int times = sizeof(test_sha) / sizeof(struct testVector), i;

    a.input  = "abc";
    a.output = "\xcb\x00\x75\x3f\x45\xa3\x5e\x8b\xb5\xa0\x3d\x69\x9a\xc6\x50"
               "\x07\x27\x2c\x32\xab\x0e\xde\xd1\x63\x1a\x8b\x60\x5a\x43\xff"
               "\x5b\xed\x80\x86\x07\x2b\xa1\xe7\xcc\x23\x58\xba\xec\xa1\x34"
               "\xc8\x25\xa7";
    a.inLen  = strlen(a.input);
    a.outLen = SHA384_DIGEST_SIZE;

    b.input  = "abcdefghbcdefghicdefghijdefghijkefghijklfghijklmghijklmnhi"
               "jklmnoijklmnopjklmnopqklmnopqrlmnopqrsmnopqrstnopqrstu";
    b.output = "\x09\x33\x0c\x33\xf7\x11\x47\xe8\x3d\x19\x2f\xc7\x82\xcd\x1b"
               "\x47\x53\x11\x1b\x17\x3b\x3b\x05\xd2\x2f\xa0\x80\x86\xe3\xb0"
               "\xf7\x12\xfc\xc7\xc7\x1a\x55\x7e\x2d\xb9\x66\xc3\xe9\xfa\x91"
               "\x74\x60\x39";
    b.inLen  = strlen(b.input);
    b.outLen = SHA384_DIGEST_SIZE; 

    test_sha[0] = a;
    test_sha[1] = b;

    InitSha384(&sha);

    for (i = 0; i < times; ++i) {
        Sha384Update(&sha, (byte*)test_sha[i].input,(word32)test_sha[i].inLen);
        Sha384Final(&sha, hash);

        if (memcmp(hash, test_sha[i].output, SHA384_DIGEST_SIZE) != 0)
            return -10 - i;
    }

    return 0;
}
#endif /* CYASSL_SHA384 */


#if !defined(NO_HMAC) && !defined(NO_MD5)
int hmac_md5_test(void)
{
    Hmac hmac;
    byte hash[MD5_DIGEST_SIZE];

    const char* keys[]=
    {
        "\x0b\x0b\x0b\x0b\x0b\x0b\x0b\x0b\x0b\x0b\x0b\x0b\x0b\x0b\x0b\x0b",
        "Jefe",
        "\xAA\xAA\xAA\xAA\xAA\xAA\xAA\xAA\xAA\xAA\xAA\xAA\xAA\xAA\xAA\xAA"
    };

    testVector a, b, c;
    testVector test_hmac[3];

    int times = sizeof(test_hmac) / sizeof(testVector), i;

    a.input  = "Hi There";
    a.output = "\x92\x94\x72\x7a\x36\x38\xbb\x1c\x13\xf4\x8e\xf8\x15\x8b\xfc"
               "\x9d";
    a.inLen  = strlen(a.input);
    a.outLen = MD5_DIGEST_SIZE;

    b.input  = "what do ya want for nothing?";
    b.output = "\x75\x0c\x78\x3e\x6a\xb0\xb5\x03\xea\xa8\x6e\x31\x0a\x5d\xb7"
               "\x38";
    b.inLen  = strlen(b.input);
    b.outLen = MD5_DIGEST_SIZE;

    c.input  = "\xDD\xDD\xDD\xDD\xDD\xDD\xDD\xDD\xDD\xDD\xDD\xDD\xDD\xDD"
               "\xDD\xDD\xDD\xDD\xDD\xDD\xDD\xDD\xDD\xDD\xDD\xDD\xDD\xDD\xDD"
               "\xDD\xDD\xDD\xDD\xDD\xDD\xDD\xDD\xDD\xDD\xDD\xDD\xDD\xDD\xDD"
               "\xDD\xDD\xDD\xDD\xDD\xDD";
    c.output = "\x56\xbe\x34\x52\x1d\x14\x4c\x88\xdb\xb8\xc7\x33\xf0\xe8\xb3"
               "\xf6";
    c.inLen  = strlen(c.input);
    c.outLen = MD5_DIGEST_SIZE;

    test_hmac[0] = a;
    test_hmac[1] = b;
    test_hmac[2] = c;

    for (i = 0; i < times; ++i) {
#ifdef HAVE_CAVIUM
        if (i == 1)
            continue; /* driver can't handle keys <= bytes */
        if (HmacInitCavium(&hmac, CAVIUM_DEV_ID) != 0)
            return -20009; 
#endif
        HmacSetKey(&hmac, MD5, (byte*)keys[i], (word32)strlen(keys[i]));
        HmacUpdate(&hmac, (byte*)test_hmac[i].input,
                   (word32)test_hmac[i].inLen);
        HmacFinal(&hmac, hash);

        if (memcmp(hash, test_hmac[i].output, MD5_DIGEST_SIZE) != 0)
            return -20 - i;
#ifdef HAVE_CAVIUM
        HmacFreeCavium(&hmac);
#endif
    }

    return 0;
}
#endif /* NO_HMAC && NO_MD5 */

#if !defined(NO_HMAC) && !defined(NO_SHA)
int hmac_sha_test(void)
{
    Hmac hmac;
    byte hash[SHA_DIGEST_SIZE];

    const char* keys[]=
    {
        "\x0b\x0b\x0b\x0b\x0b\x0b\x0b\x0b\x0b\x0b\x0b\x0b\x0b\x0b\x0b\x0b\x0b"
                                                                "\x0b\x0b\x0b",
        "Jefe",
        "\xAA\xAA\xAA\xAA\xAA\xAA\xAA\xAA\xAA\xAA\xAA\xAA\xAA\xAA\xAA\xAA\xAA"
                                                                "\xAA\xAA\xAA"
    };

    testVector a, b, c;
    testVector test_hmac[3];

    int times = sizeof(test_hmac) / sizeof(testVector), i;

    a.input  = "Hi There";
    a.output = "\xb6\x17\x31\x86\x55\x05\x72\x64\xe2\x8b\xc0\xb6\xfb\x37\x8c"
               "\x8e\xf1\x46\xbe\x00";
    a.inLen  = strlen(a.input);
    a.outLen = SHA_DIGEST_SIZE;

    b.input  = "what do ya want for nothing?";
    b.output = "\xef\xfc\xdf\x6a\xe5\xeb\x2f\xa2\xd2\x74\x16\xd5\xf1\x84\xdf"
               "\x9c\x25\x9a\x7c\x79";
    b.inLen  = strlen(b.input);
    b.outLen = SHA_DIGEST_SIZE;

    c.input  = "\xDD\xDD\xDD\xDD\xDD\xDD\xDD\xDD\xDD\xDD\xDD\xDD\xDD\xDD"
               "\xDD\xDD\xDD\xDD\xDD\xDD\xDD\xDD\xDD\xDD\xDD\xDD\xDD\xDD\xDD"
               "\xDD\xDD\xDD\xDD\xDD\xDD\xDD\xDD\xDD\xDD\xDD\xDD\xDD\xDD\xDD"
               "\xDD\xDD\xDD\xDD\xDD\xDD";
    c.output = "\x12\x5d\x73\x42\xb9\xac\x11\xcd\x91\xa3\x9a\xf4\x8a\xa1\x7b"
               "\x4f\x63\xf1\x75\xd3";
    c.inLen  = strlen(c.input);
    c.outLen = SHA_DIGEST_SIZE;

    test_hmac[0] = a;
    test_hmac[1] = b;
    test_hmac[2] = c;

    for (i = 0; i < times; ++i) {
#ifdef HAVE_CAVIUM
        if (i == 1)
            continue; /* driver can't handle keys <= bytes */
        if (HmacInitCavium(&hmac, CAVIUM_DEV_ID) != 0)
            return -20010; 
#endif
        HmacSetKey(&hmac, SHA, (byte*)keys[i], (word32)strlen(keys[i]));
        HmacUpdate(&hmac, (byte*)test_hmac[i].input,
                   (word32)test_hmac[i].inLen);
        HmacFinal(&hmac, hash);

        if (memcmp(hash, test_hmac[i].output, SHA_DIGEST_SIZE) != 0)
            return -20 - i;
#ifdef HAVE_CAVIUM
        HmacFreeCavium(&hmac);
#endif
    }

    return 0;
}
#endif


#if !defined(NO_HMAC) && !defined(NO_SHA256)
int hmac_sha256_test(void)
{
    Hmac hmac;
    byte hash[SHA256_DIGEST_SIZE];

    const char* keys[]=
    {
        "\x0b\x0b\x0b\x0b\x0b\x0b\x0b\x0b\x0b\x0b\x0b\x0b\x0b\x0b\x0b\x0b\x0b"
                                                                "\x0b\x0b\x0b",
        "Jefe",
        "\xAA\xAA\xAA\xAA\xAA\xAA\xAA\xAA\xAA\xAA\xAA\xAA\xAA\xAA\xAA\xAA\xAA"
                                                                "\xAA\xAA\xAA"
    };

    testVector a, b, c;
    testVector test_hmac[3];

    int times = sizeof(test_hmac) / sizeof(testVector), i;

    a.input  = "Hi There";
    a.output = "\xb0\x34\x4c\x61\xd8\xdb\x38\x53\x5c\xa8\xaf\xce\xaf\x0b\xf1"
               "\x2b\x88\x1d\xc2\x00\xc9\x83\x3d\xa7\x26\xe9\x37\x6c\x2e\x32"
               "\xcf\xf7";
    a.inLen  = strlen(a.input);
    a.outLen = SHA256_DIGEST_SIZE;

    b.input  = "what do ya want for nothing?";
    b.output = "\x5b\xdc\xc1\x46\xbf\x60\x75\x4e\x6a\x04\x24\x26\x08\x95\x75"
               "\xc7\x5a\x00\x3f\x08\x9d\x27\x39\x83\x9d\xec\x58\xb9\x64\xec"
               "\x38\x43";
    b.inLen  = strlen(b.input);
    b.outLen = SHA256_DIGEST_SIZE;

    c.input  = "\xDD\xDD\xDD\xDD\xDD\xDD\xDD\xDD\xDD\xDD\xDD\xDD\xDD\xDD"
               "\xDD\xDD\xDD\xDD\xDD\xDD\xDD\xDD\xDD\xDD\xDD\xDD\xDD\xDD\xDD"
               "\xDD\xDD\xDD\xDD\xDD\xDD\xDD\xDD\xDD\xDD\xDD\xDD\xDD\xDD\xDD"
               "\xDD\xDD\xDD\xDD\xDD\xDD";
    c.output = "\x77\x3e\xa9\x1e\x36\x80\x0e\x46\x85\x4d\xb8\xeb\xd0\x91\x81"
               "\xa7\x29\x59\x09\x8b\x3e\xf8\xc1\x22\xd9\x63\x55\x14\xce\xd5"
               "\x65\xfe";
    c.inLen  = strlen(c.input);
    c.outLen = SHA256_DIGEST_SIZE;

    test_hmac[0] = a;
    test_hmac[1] = b;
    test_hmac[2] = c;

    for (i = 0; i < times; ++i) {
#ifdef HAVE_CAVIUM
        if (i == 1)
            continue; /* driver can't handle keys <= bytes */
        if (HmacInitCavium(&hmac, CAVIUM_DEV_ID) != 0)
            return -20011; 
#endif
        HmacSetKey(&hmac, SHA256, (byte*)keys[i], (word32)strlen(keys[i]));
        HmacUpdate(&hmac, (byte*)test_hmac[i].input,
                   (word32)test_hmac[i].inLen);
        HmacFinal(&hmac, hash);

        if (memcmp(hash, test_hmac[i].output, SHA256_DIGEST_SIZE) != 0)
            return -20 - i;
#ifdef HAVE_CAVIUM
        HmacFreeCavium(&hmac);
#endif
    }

    return 0;
}
#endif


#if !defined(NO_HMAC) && defined(HAVE_BLAKE2)
int hmac_blake2b_test(void)
{
    Hmac hmac;
    byte hash[BLAKE2B_256];

    const char* keys[]=
    {
        "\x0b\x0b\x0b\x0b\x0b\x0b\x0b\x0b\x0b\x0b\x0b\x0b\x0b\x0b\x0b\x0b\x0b"
                                                                "\x0b\x0b\x0b",
        "Jefe",
        "\xAA\xAA\xAA\xAA\xAA\xAA\xAA\xAA\xAA\xAA\xAA\xAA\xAA\xAA\xAA\xAA\xAA"
                                                                "\xAA\xAA\xAA"
    };

    testVector a, b, c;
    testVector test_hmac[3];

    int times = sizeof(test_hmac) / sizeof(testVector), i;

    a.input  = "Hi There";
    a.output = "\x72\x93\x0d\xdd\xf5\xf7\xe1\x78\x38\x07\x44\x18\x0b\x3f\x51"
               "\x37\x25\xb5\x82\xc2\x08\x83\x2f\x1c\x99\xfd\x03\xa0\x16\x75"
               "\xac\xfd";
    a.inLen  = strlen(a.input);
    a.outLen = BLAKE2B_256;

    b.input  = "what do ya want for nothing?";
    b.output = "\x3d\x20\x50\x71\x05\xc0\x8c\x0c\x38\x44\x1e\xf7\xf9\xd1\x67"
               "\x21\xff\x64\xf5\x94\x00\xcf\xf9\x75\x41\xda\x88\x61\x9d\x7c"
               "\xda\x2b";
    b.inLen  = strlen(b.input);
    b.outLen = BLAKE2B_256;

    c.input  = "\xDD\xDD\xDD\xDD\xDD\xDD\xDD\xDD\xDD\xDD\xDD\xDD\xDD\xDD"
               "\xDD\xDD\xDD\xDD\xDD\xDD\xDD\xDD\xDD\xDD\xDD\xDD\xDD\xDD\xDD"
               "\xDD\xDD\xDD\xDD\xDD\xDD\xDD\xDD\xDD\xDD\xDD\xDD\xDD\xDD\xDD"
               "\xDD\xDD\xDD\xDD\xDD\xDD";
    c.output = "\xda\xfe\x2a\x24\xfc\xe7\xea\x36\x34\xbe\x41\x92\xc7\x11\xa7"
               "\x00\xae\x53\x9c\x11\x9c\x80\x74\x55\x22\x25\x4a\xb9\x55\xd3"
               "\x0f\x87";
    c.inLen  = strlen(c.input);
    c.outLen = BLAKE2B_256;

    test_hmac[0] = a;
    test_hmac[1] = b;
    test_hmac[2] = c;

    for (i = 0; i < times; ++i) {
#ifdef HAVE_CAVIUM
        if (i == 1)
            continue; /* driver can't handle keys <= bytes */
        if (HmacInitCavium(&hmac, CAVIUM_DEV_ID) != 0)
            return -20011; 
#endif
        HmacSetKey(&hmac, BLAKE2B_ID, (byte*)keys[i], (word32)strlen(keys[i]));
        HmacUpdate(&hmac, (byte*)test_hmac[i].input,
                   (word32)test_hmac[i].inLen);
        HmacFinal(&hmac, hash);

        if (memcmp(hash, test_hmac[i].output, BLAKE2B_256) != 0)
            return -20 - i;
#ifdef HAVE_CAVIUM
        HmacFreeCavium(&hmac);
#endif
    }

    return 0;
}
#endif


#if !defined(NO_HMAC) && defined(CYASSL_SHA384)
int hmac_sha384_test(void)
{
    Hmac hmac;
    byte hash[SHA384_DIGEST_SIZE];

    const char* keys[]=
    {
        "\x0b\x0b\x0b\x0b\x0b\x0b\x0b\x0b\x0b\x0b\x0b\x0b\x0b\x0b\x0b\x0b\x0b"
                                                                "\x0b\x0b\x0b",
        "Jefe",
        "\xAA\xAA\xAA\xAA\xAA\xAA\xAA\xAA\xAA\xAA\xAA\xAA\xAA\xAA\xAA\xAA\xAA"
                                                                "\xAA\xAA\xAA"
    };

    testVector a, b, c;
    testVector test_hmac[3];

    int times = sizeof(test_hmac) / sizeof(testVector), i;

    a.input  = "Hi There";
    a.output = "\xaf\xd0\x39\x44\xd8\x48\x95\x62\x6b\x08\x25\xf4\xab\x46\x90"
               "\x7f\x15\xf9\xda\xdb\xe4\x10\x1e\xc6\x82\xaa\x03\x4c\x7c\xeb"
               "\xc5\x9c\xfa\xea\x9e\xa9\x07\x6e\xde\x7f\x4a\xf1\x52\xe8\xb2"
               "\xfa\x9c\xb6";
    a.inLen  = strlen(a.input);
    a.outLen = SHA384_DIGEST_SIZE;

    b.input  = "what do ya want for nothing?";
    b.output = "\xaf\x45\xd2\xe3\x76\x48\x40\x31\x61\x7f\x78\xd2\xb5\x8a\x6b"
               "\x1b\x9c\x7e\xf4\x64\xf5\xa0\x1b\x47\xe4\x2e\xc3\x73\x63\x22"
               "\x44\x5e\x8e\x22\x40\xca\x5e\x69\xe2\xc7\x8b\x32\x39\xec\xfa"
               "\xb2\x16\x49";
    b.inLen  = strlen(b.input);
    b.outLen = SHA384_DIGEST_SIZE;

    c.input  = "\xDD\xDD\xDD\xDD\xDD\xDD\xDD\xDD\xDD\xDD\xDD\xDD\xDD\xDD"
               "\xDD\xDD\xDD\xDD\xDD\xDD\xDD\xDD\xDD\xDD\xDD\xDD\xDD\xDD\xDD"
               "\xDD\xDD\xDD\xDD\xDD\xDD\xDD\xDD\xDD\xDD\xDD\xDD\xDD\xDD\xDD"
               "\xDD\xDD\xDD\xDD\xDD\xDD";
    c.output = "\x88\x06\x26\x08\xd3\xe6\xad\x8a\x0a\xa2\xac\xe0\x14\xc8\xa8"
               "\x6f\x0a\xa6\x35\xd9\x47\xac\x9f\xeb\xe8\x3e\xf4\xe5\x59\x66"
               "\x14\x4b\x2a\x5a\xb3\x9d\xc1\x38\x14\xb9\x4e\x3a\xb6\xe1\x01"
               "\xa3\x4f\x27";
    c.inLen  = strlen(c.input);
    c.outLen = SHA384_DIGEST_SIZE;

    test_hmac[0] = a;
    test_hmac[1] = b;
    test_hmac[2] = c;

    for (i = 0; i < times; ++i) {
        HmacSetKey(&hmac, SHA384, (byte*)keys[i], (word32)strlen(keys[i]));
        HmacUpdate(&hmac, (byte*)test_hmac[i].input,
                   (word32)test_hmac[i].inLen);
        HmacFinal(&hmac, hash);

        if (memcmp(hash, test_hmac[i].output, SHA384_DIGEST_SIZE) != 0)
            return -20 - i;
    }

    return 0;
}
#endif


#if !defined(NO_HMAC) && defined(CYASSL_SHA512)
int hmac_sha512_test(void)
{
    Hmac hmac;
    byte hash[SHA512_DIGEST_SIZE];

    const char* keys[]=
    {
        "\x0b\x0b\x0b\x0b\x0b\x0b\x0b\x0b\x0b\x0b\x0b\x0b\x0b\x0b\x0b\x0b\x0b"
                                                                "\x0b\x0b\x0b",
        "Jefe",
        "\xAA\xAA\xAA\xAA\xAA\xAA\xAA\xAA\xAA\xAA\xAA\xAA\xAA\xAA\xAA\xAA\xAA"
                                                                "\xAA\xAA\xAA"
    };

    testVector a, b, c;
    testVector test_hmac[3];

    int times = sizeof(test_hmac) / sizeof(testVector), i;

    a.input  = "Hi There";
    a.output = "\x87\xaa\x7c\xde\xa5\xef\x61\x9d\x4f\xf0\xb4\x24\x1a\x1d\x6c"
               "\xb0\x23\x79\xf4\xe2\xce\x4e\xc2\x78\x7a\xd0\xb3\x05\x45\xe1"
               "\x7c\xde\xda\xa8\x33\xb7\xd6\xb8\xa7\x02\x03\x8b\x27\x4e\xae"
               "\xa3\xf4\xe4\xbe\x9d\x91\x4e\xeb\x61\xf1\x70\x2e\x69\x6c\x20"
               "\x3a\x12\x68\x54";
    a.inLen  = strlen(a.input);
    a.outLen = SHA512_DIGEST_SIZE;

    b.input  = "what do ya want for nothing?";
    b.output = "\x16\x4b\x7a\x7b\xfc\xf8\x19\xe2\xe3\x95\xfb\xe7\x3b\x56\xe0"
               "\xa3\x87\xbd\x64\x22\x2e\x83\x1f\xd6\x10\x27\x0c\xd7\xea\x25"
               "\x05\x54\x97\x58\xbf\x75\xc0\x5a\x99\x4a\x6d\x03\x4f\x65\xf8"
               "\xf0\xe6\xfd\xca\xea\xb1\xa3\x4d\x4a\x6b\x4b\x63\x6e\x07\x0a"
               "\x38\xbc\xe7\x37";
    b.inLen  = strlen(b.input);
    b.outLen = SHA512_DIGEST_SIZE;

    c.input  = "\xDD\xDD\xDD\xDD\xDD\xDD\xDD\xDD\xDD\xDD\xDD\xDD\xDD\xDD"
               "\xDD\xDD\xDD\xDD\xDD\xDD\xDD\xDD\xDD\xDD\xDD\xDD\xDD\xDD\xDD"
               "\xDD\xDD\xDD\xDD\xDD\xDD\xDD\xDD\xDD\xDD\xDD\xDD\xDD\xDD\xDD"
               "\xDD\xDD\xDD\xDD\xDD\xDD";
    c.output = "\xfa\x73\xb0\x08\x9d\x56\xa2\x84\xef\xb0\xf0\x75\x6c\x89\x0b"
               "\xe9\xb1\xb5\xdb\xdd\x8e\xe8\x1a\x36\x55\xf8\x3e\x33\xb2\x27"
               "\x9d\x39\xbf\x3e\x84\x82\x79\xa7\x22\xc8\x06\xb4\x85\xa4\x7e"
               "\x67\xc8\x07\xb9\x46\xa3\x37\xbe\xe8\x94\x26\x74\x27\x88\x59"
               "\xe1\x32\x92\xfb";
    c.inLen  = strlen(c.input);
    c.outLen = SHA512_DIGEST_SIZE;

    test_hmac[0] = a;
    test_hmac[1] = b;
    test_hmac[2] = c;

    for (i = 0; i < times; ++i) {
        HmacSetKey(&hmac, SHA512, (byte*)keys[i], (word32)strlen(keys[i]));
        HmacUpdate(&hmac, (byte*)test_hmac[i].input,
                   (word32)test_hmac[i].inLen);
        HmacFinal(&hmac, hash);

        if (memcmp(hash, test_hmac[i].output, SHA512_DIGEST_SIZE) != 0)
            return -20 - i;
    }

    return 0;
}
#endif


#ifndef NO_RC4
int arc4_test(void)
{
    byte cipher[16];
    byte plain[16];

    const char* keys[] = 
    {           
        "\x01\x23\x45\x67\x89\xab\xcd\xef",
        "\x01\x23\x45\x67\x89\xab\xcd\xef",
        "\x00\x00\x00\x00\x00\x00\x00\x00",
        "\xef\x01\x23\x45"
    };

    testVector a, b, c, d;
    testVector test_arc4[4];

    int times = sizeof(test_arc4) / sizeof(testVector), i;

    a.input  = "\x01\x23\x45\x67\x89\xab\xcd\xef";
    a.output = "\x75\xb7\x87\x80\x99\xe0\xc5\x96";
    a.inLen  = 8;
    a.outLen = 8;

    b.input  = "\x00\x00\x00\x00\x00\x00\x00\x00";
    b.output = "\x74\x94\xc2\xe7\x10\x4b\x08\x79";
    b.inLen  = 8;
    b.outLen = 8;

    c.input  = "\x00\x00\x00\x00\x00\x00\x00\x00";
    c.output = "\xde\x18\x89\x41\xa3\x37\x5d\x3a";
    c.inLen  = 8;
    c.outLen = 8;

    d.input  = "\x00\x00\x00\x00\x00\x00\x00\x00\x00\x00";
    d.output = "\xd6\xa1\x41\xa7\xec\x3c\x38\xdf\xbd\x61";
    d.inLen  = 10;
    d.outLen = 10;

    test_arc4[0] = a;
    test_arc4[1] = b;
    test_arc4[2] = c;
    test_arc4[3] = d;

    for (i = 0; i < times; ++i) {
        Arc4 enc;
        Arc4 dec;
        int  keylen = 8;  /* strlen with key 0x00 not good */
        if (i == 3)
            keylen = 4;

#ifdef HAVE_CAVIUM
        if (Arc4InitCavium(&enc, CAVIUM_DEV_ID) != 0)
            return -20001; 
        if (Arc4InitCavium(&dec, CAVIUM_DEV_ID) != 0)
            return -20002; 
#endif

        Arc4SetKey(&enc, (byte*)keys[i], keylen);
        Arc4SetKey(&dec, (byte*)keys[i], keylen);

        Arc4Process(&enc, cipher, (byte*)test_arc4[i].input,
                    (word32)test_arc4[i].outLen);
        Arc4Process(&dec, plain,  cipher, (word32)test_arc4[i].outLen);

        if (memcmp(plain, test_arc4[i].input, test_arc4[i].outLen))
            return -20 - i;

        if (memcmp(cipher, test_arc4[i].output, test_arc4[i].outLen))
            return -20 - 5 - i;

#ifdef HAVE_CAVIUM
        Arc4FreeCavium(&enc);
        Arc4FreeCavium(&dec);
#endif
    }

    return 0;
}
#endif


int hc128_test(void)
{
#ifdef HAVE_HC128
    byte cipher[16];
    byte plain[16];

    const char* keys[] = 
    {           
        "\x80\x00\x00\x00\x00\x00\x00\x00\x00\x00\x00\x00\x00\x00\x00\x00",
        "\x00\x00\x00\x00\x00\x00\x00\x00\x00\x00\x00\x00\x00\x00\x00\x00",
        "\x00\x53\xA6\xF9\x4C\x9F\xF2\x45\x98\xEB\x3E\x91\xE4\x37\x8A\xDD",
        "\x0F\x62\xB5\x08\x5B\xAE\x01\x54\xA7\xFA\x4D\xA0\xF3\x46\x99\xEC"
    };

    const char* ivs[] =
    {
        "\x00\x00\x00\x00\x00\x00\x00\x00\x00\x00\x00\x00\x00\x00\x00\x00",
        "\x80\x00\x00\x00\x00\x00\x00\x00\x00\x00\x00\x00\x00\x00\x00\x00",
        "\x0D\x74\xDB\x42\xA9\x10\x77\xDE\x45\xAC\x13\x7A\xE1\x48\xAF\x16",
        "\x28\x8F\xF6\x5D\xC4\x2B\x92\xF9\x60\xC7\x2E\x95\xFC\x63\xCA\x31"
    };


    testVector a, b, c, d;
    testVector test_hc128[4];

    int times = sizeof(test_hc128) / sizeof(testVector), i;

    a.input  = "\x00\x00\x00\x00\x00\x00\x00\x00";
    a.output = "\x37\x86\x02\xB9\x8F\x32\xA7\x48";
    a.inLen  = 8;
    a.outLen = 8;

    b.input  = "\x00\x00\x00\x00\x00\x00\x00\x00";
    b.output = "\x33\x7F\x86\x11\xC6\xED\x61\x5F";
    b.inLen  = 8;
    b.outLen = 8;

    c.input  = "\x00\x00\x00\x00\x00\x00\x00\x00";
    c.output = "\x2E\x1E\xD1\x2A\x85\x51\xC0\x5A";
    c.inLen  = 8;
    c.outLen = 8;

    d.input  = "\x00\x00\x00\x00\x00\x00\x00\x00\x00\x00\x00\x00\x00\x00\x00";
    d.output = "\x1C\xD8\xAE\xDD\xFE\x52\xE2\x17\xE8\x35\xD0\xB7\xE8\x4E\x29";
    d.inLen  = 15;
    d.outLen = 15;

    test_hc128[0] = a;
    test_hc128[1] = b;
    test_hc128[2] = c;
    test_hc128[3] = d;

    for (i = 0; i < times; ++i) {
        HC128 enc;
        HC128 dec;

        /* align keys/ivs in plain/cipher buffers */
        memcpy(plain,  keys[i], 16); 
        memcpy(cipher, ivs[i],  16); 

        Hc128_SetKey(&enc, plain, cipher);
        Hc128_SetKey(&dec, plain, cipher);

        /* align input */
        memcpy(plain, test_hc128[i].input, test_hc128[i].outLen);
        Hc128_Process(&enc, cipher, plain,  (word32)test_hc128[i].outLen);
        Hc128_Process(&dec, plain,  cipher, (word32)test_hc128[i].outLen);

        if (memcmp(plain, test_hc128[i].input, test_hc128[i].outLen))
            return -120 - i;

        if (memcmp(cipher, test_hc128[i].output, test_hc128[i].outLen))
            return -120 - 5 - i;
    }

#endif /* HAVE_HC128 */
    return 0;
}


#ifndef NO_RABBIT
int rabbit_test(void)
{
    byte cipher[16];
    byte plain[16];

    const char* keys[] = 
    {           
        "\x00\x00\x00\x00\x00\x00\x00\x00\x00\x00\x00\x00\x00\x00\x00\x00",
        "\x00\x00\x00\x00\x00\x00\x00\x00\x00\x00\x00\x00\x00\x00\x00\x00",
        "\xAC\xC3\x51\xDC\xF1\x62\xFC\x3B\xFE\x36\x3D\x2E\x29\x13\x28\x91"
    };

    const char* ivs[] =
    {
        "\x00\x00\x00\x00\x00\x00\x00\x00",
        "\x59\x7E\x26\xC1\x75\xF5\x73\xC3",
        0
    };

    testVector a, b, c;
    testVector test_rabbit[3];

    int times = sizeof(test_rabbit) / sizeof(testVector), i;

    a.input  = "\x00\x00\x00\x00\x00\x00\x00\x00";
    a.output = "\xED\xB7\x05\x67\x37\x5D\xCD\x7C";
    a.inLen  = 8;
    a.outLen = 8;

    b.input  = "\x00\x00\x00\x00\x00\x00\x00\x00";
    b.output = "\x6D\x7D\x01\x22\x92\xCC\xDC\xE0";
    b.inLen  = 8;
    b.outLen = 8;

    c.input  = "\x00\x00\x00\x00\x00\x00\x00\x00";
    c.output = "\x04\xCE\xCA\x7A\x1A\x86\x6E\x77";
    c.inLen  = 8;
    c.outLen = 8;

    test_rabbit[0] = a;
    test_rabbit[1] = b;
    test_rabbit[2] = c;

    for (i = 0; i < times; ++i) {
        Rabbit enc;
        Rabbit dec;
        byte*  iv;

        /* align keys/ivs in plain/cipher buffers */
        memcpy(plain,  keys[i], 16);
        if (ivs[i]) {
            memcpy(cipher, ivs[i],   8);
            iv = cipher;
        } else
            iv = NULL;
        RabbitSetKey(&enc, plain, iv);
        RabbitSetKey(&dec, plain, iv);

        /* align input */
        memcpy(plain, test_rabbit[i].input, test_rabbit[i].outLen);
        RabbitProcess(&enc, cipher, plain,  (word32)test_rabbit[i].outLen);
        RabbitProcess(&dec, plain,  cipher, (word32)test_rabbit[i].outLen);

        if (memcmp(plain, test_rabbit[i].input, test_rabbit[i].outLen))
            return -130 - i;

        if (memcmp(cipher, test_rabbit[i].output, test_rabbit[i].outLen))
            return -130 - 5 - i;
    }

    return 0;
}
#endif /* NO_RABBIT */


#ifndef NO_DES3
int des_test(void)
{
    const byte vector[] = { /* "now is the time for all " w/o trailing 0 */
        0x6e,0x6f,0x77,0x20,0x69,0x73,0x20,0x74,
        0x68,0x65,0x20,0x74,0x69,0x6d,0x65,0x20,
        0x66,0x6f,0x72,0x20,0x61,0x6c,0x6c,0x20
    };

    byte plain[24];
    byte cipher[24];

    Des enc;
    Des dec;

    const byte key[] = 
    {
        0x01,0x23,0x45,0x67,0x89,0xab,0xcd,0xef
    };

    const byte iv[] = 
    {
        0x12,0x34,0x56,0x78,0x90,0xab,0xcd,0xef
    };

    const byte verify[] = 
    {
        0x8b,0x7c,0x52,0xb0,0x01,0x2b,0x6c,0xb8,
        0x4f,0x0f,0xeb,0xf3,0xfb,0x5f,0x86,0x73,
        0x15,0x85,0xb3,0x22,0x4b,0x86,0x2b,0x4b
    };


    Des_SetKey(&enc, key, iv, DES_ENCRYPTION);
    Des_CbcEncrypt(&enc, cipher, vector, sizeof(vector));
    Des_SetKey(&dec, key, iv, DES_DECRYPTION);
    Des_CbcDecrypt(&dec, plain, cipher, sizeof(cipher));

    if (memcmp(plain, vector, sizeof(plain)))
        return -31;

    if (memcmp(cipher, verify, sizeof(cipher)))
        return -32;

    return 0;
}
#endif /* NO_DES3 */


#ifndef NO_DES3
int des3_test(void)
{
    const byte vector[] = { /* "Now is the time for all " w/o trailing 0 */
        0x4e,0x6f,0x77,0x20,0x69,0x73,0x20,0x74,
        0x68,0x65,0x20,0x74,0x69,0x6d,0x65,0x20,
        0x66,0x6f,0x72,0x20,0x61,0x6c,0x6c,0x20
    };

    byte plain[24];
    byte cipher[24];

    Des3 enc;
    Des3 dec;

    const byte key3[] = 
    {
        0x01,0x23,0x45,0x67,0x89,0xab,0xcd,0xef,
        0xfe,0xde,0xba,0x98,0x76,0x54,0x32,0x10,
        0x89,0xab,0xcd,0xef,0x01,0x23,0x45,0x67
    };
    const byte iv3[] = 
    {
        0x12,0x34,0x56,0x78,0x90,0xab,0xcd,0xef,
        0x01,0x01,0x01,0x01,0x01,0x01,0x01,0x01,
        0x11,0x21,0x31,0x41,0x51,0x61,0x71,0x81
        
    };

    const byte verify3[] = 
    {
        0x43,0xa0,0x29,0x7e,0xd1,0x84,0xf8,0x0e,
        0x89,0x64,0x84,0x32,0x12,0xd5,0x08,0x98,
        0x18,0x94,0x15,0x74,0x87,0x12,0x7d,0xb0
    };


#ifdef HAVE_CAVIUM
    if (Des3_InitCavium(&enc, CAVIUM_DEV_ID) != 0)
        return -20005; 
    if (Des3_InitCavium(&dec, CAVIUM_DEV_ID) != 0)
        return -20006; 
#endif
    Des3_SetKey(&enc, key3, iv3, DES_ENCRYPTION);
    Des3_SetKey(&dec, key3, iv3, DES_DECRYPTION);
    Des3_CbcEncrypt(&enc, cipher, vector, sizeof(vector));
    Des3_CbcDecrypt(&dec, plain, cipher, sizeof(cipher));

    if (memcmp(plain, vector, sizeof(plain)))
        return -33;

    if (memcmp(cipher, verify3, sizeof(cipher)))
        return -34;

#ifdef HAVE_CAVIUM
    Des3_FreeCavium(&enc);
    Des3_FreeCavium(&dec);
#endif
    return 0;
}
#endif /* NO_DES */


#ifndef NO_AES
int aes_test(void)
{
    Aes enc;
    Aes dec;

    const byte msg[] = { /* "Now is the time for all " w/o trailing 0 */
        0x6e,0x6f,0x77,0x20,0x69,0x73,0x20,0x74,
        0x68,0x65,0x20,0x74,0x69,0x6d,0x65,0x20,
        0x66,0x6f,0x72,0x20,0x61,0x6c,0x6c,0x20
    };

    const byte verify[] = 
    {
        0x95,0x94,0x92,0x57,0x5f,0x42,0x81,0x53,
        0x2c,0xcc,0x9d,0x46,0x77,0xa2,0x33,0xcb
    };

    byte key[] = "0123456789abcdef   ";  /* align */
    byte iv[]  = "1234567890abcdef   ";  /* align */

    byte cipher[AES_BLOCK_SIZE * 4];
    byte plain [AES_BLOCK_SIZE * 4];

#ifdef HAVE_CAVIUM
        if (AesInitCavium(&enc, CAVIUM_DEV_ID) != 0)
            return -20003; 
        if (AesInitCavium(&dec, CAVIUM_DEV_ID) != 0)
            return -20004; 
#endif
    AesSetKey(&enc, key, AES_BLOCK_SIZE, iv, AES_ENCRYPTION);
    AesSetKey(&dec, key, AES_BLOCK_SIZE, iv, AES_DECRYPTION);

    AesCbcEncrypt(&enc, cipher, msg,   AES_BLOCK_SIZE);
    AesCbcDecrypt(&dec, plain, cipher, AES_BLOCK_SIZE);

    if (memcmp(plain, msg, AES_BLOCK_SIZE))
        return -60;

    if (memcmp(cipher, verify, AES_BLOCK_SIZE))
        return -61;

#ifdef HAVE_CAVIUM
        AesFreeCavium(&enc);
        AesFreeCavium(&dec);
#endif
#ifdef CYASSL_AES_COUNTER
    {
        const byte ctrKey[] = 
        {
            0x2b,0x7e,0x15,0x16,0x28,0xae,0xd2,0xa6,
            0xab,0xf7,0x15,0x88,0x09,0xcf,0x4f,0x3c
        };

        const byte ctrIv[] =
        {
            0xf0,0xf1,0xf2,0xf3,0xf4,0xf5,0xf6,0xf7,
            0xf8,0xf9,0xfa,0xfb,0xfc,0xfd,0xfe,0xff
        };


        const byte ctrPlain[] =
        {
            0x6b,0xc1,0xbe,0xe2,0x2e,0x40,0x9f,0x96,
            0xe9,0x3d,0x7e,0x11,0x73,0x93,0x17,0x2a,
            0xae,0x2d,0x8a,0x57,0x1e,0x03,0xac,0x9c,
            0x9e,0xb7,0x6f,0xac,0x45,0xaf,0x8e,0x51,
            0x30,0xc8,0x1c,0x46,0xa3,0x5c,0xe4,0x11,
            0xe5,0xfb,0xc1,0x19,0x1a,0x0a,0x52,0xef,
            0xf6,0x9f,0x24,0x45,0xdf,0x4f,0x9b,0x17,
            0xad,0x2b,0x41,0x7b,0xe6,0x6c,0x37,0x10
        };

        const byte ctrCipher[] =
        {
            0x87,0x4d,0x61,0x91,0xb6,0x20,0xe3,0x26,
            0x1b,0xef,0x68,0x64,0x99,0x0d,0xb6,0xce,
            0x98,0x06,0xf6,0x6b,0x79,0x70,0xfd,0xff,
            0x86,0x17,0x18,0x7b,0xb9,0xff,0xfd,0xff,
            0x5a,0xe4,0xdf,0x3e,0xdb,0xd5,0xd3,0x5e,
            0x5b,0x4f,0x09,0x02,0x0d,0xb0,0x3e,0xab,
            0x1e,0x03,0x1d,0xda,0x2f,0xbe,0x03,0xd1,
            0x79,0x21,0x70,0xa0,0xf3,0x00,0x9c,0xee
        };

        AesSetKeyDirect(&enc, ctrKey, AES_BLOCK_SIZE, ctrIv, AES_ENCRYPTION);
        /* Ctr only uses encrypt, even on key setup */
        AesSetKeyDirect(&dec, ctrKey, AES_BLOCK_SIZE, ctrIv, AES_ENCRYPTION);

        AesCtrEncrypt(&enc, cipher, ctrPlain, AES_BLOCK_SIZE*4);
        AesCtrEncrypt(&dec, plain, cipher, AES_BLOCK_SIZE*4);

        if (memcmp(plain, ctrPlain, AES_BLOCK_SIZE*4))
            return -66;

        if (memcmp(cipher, ctrCipher, AES_BLOCK_SIZE*4))
            return -67;
    }
#endif /* CYASSL_AES_COUNTER */

#if defined(CYASSL_AESNI) && defined(CYASSL_AES_DIRECT)
    {
        const byte niPlain[] =
        {
            0x6b,0xc1,0xbe,0xe2,0x2e,0x40,0x9f,0x96,
            0xe9,0x3d,0x7e,0x11,0x73,0x93,0x17,0x2a
        };

        const byte niCipher[] =
        {
            0xf3,0xee,0xd1,0xbd,0xb5,0xd2,0xa0,0x3c,
            0x06,0x4b,0x5a,0x7e,0x3d,0xb1,0x81,0xf8 
        };

        const byte niKey[] =
        {
            0x60,0x3d,0xeb,0x10,0x15,0xca,0x71,0xbe,
            0x2b,0x73,0xae,0xf0,0x85,0x7d,0x77,0x81,
            0x1f,0x35,0x2c,0x07,0x3b,0x61,0x08,0xd7,
            0x2d,0x98,0x10,0xa3,0x09,0x14,0xdf,0xf4 
        };

        XMEMSET(cipher, 0, AES_BLOCK_SIZE);
        AesSetKey(&enc, niKey, sizeof(niKey), cipher, AES_ENCRYPTION);
        AesEncryptDirect(&enc, cipher, niPlain);
        if (XMEMCMP(cipher, niCipher, AES_BLOCK_SIZE) != 0)
            return -20006;

        XMEMSET(plain, 0, AES_BLOCK_SIZE);
        AesSetKey(&dec, niKey, sizeof(niKey), plain, AES_DECRYPTION);
        AesDecryptDirect(&dec, plain, niCipher);
        if (XMEMCMP(plain, niPlain, AES_BLOCK_SIZE) != 0)
            return -20007;
    }
#endif /* CYASSL_AESNI && CYASSL_AES_DIRECT */

    return 0;
}

#ifdef HAVE_AESGCM
int aesgcm_test(void)
{
    Aes enc;

    /*
     * This is Test Case 16 from the document Galois/
     * Counter Mode of Operation (GCM) by McGrew and
     * Viega.
     */
    const byte k[] =
    {
        0xfe, 0xff, 0xe9, 0x92, 0x86, 0x65, 0x73, 0x1c,
        0x6d, 0x6a, 0x8f, 0x94, 0x67, 0x30, 0x83, 0x08,
        0xfe, 0xff, 0xe9, 0x92, 0x86, 0x65, 0x73, 0x1c,
        0x6d, 0x6a, 0x8f, 0x94, 0x67, 0x30, 0x83, 0x08
    };

    const byte iv[] =
    {
        0xca, 0xfe, 0xba, 0xbe, 0xfa, 0xce, 0xdb, 0xad,
        0xde, 0xca, 0xf8, 0x88
    };
    
    const byte p[] =
    {
        0xd9, 0x31, 0x32, 0x25, 0xf8, 0x84, 0x06, 0xe5,
        0xa5, 0x59, 0x09, 0xc5, 0xaf, 0xf5, 0x26, 0x9a,
        0x86, 0xa7, 0xa9, 0x53, 0x15, 0x34, 0xf7, 0xda,
        0x2e, 0x4c, 0x30, 0x3d, 0x8a, 0x31, 0x8a, 0x72,
        0x1c, 0x3c, 0x0c, 0x95, 0x95, 0x68, 0x09, 0x53,
        0x2f, 0xcf, 0x0e, 0x24, 0x49, 0xa6, 0xb5, 0x25,
        0xb1, 0x6a, 0xed, 0xf5, 0xaa, 0x0d, 0xe6, 0x57,
        0xba, 0x63, 0x7b, 0x39
    };
    
    const byte a[] =
    {
        0xfe, 0xed, 0xfa, 0xce, 0xde, 0xad, 0xbe, 0xef,
        0xfe, 0xed, 0xfa, 0xce, 0xde, 0xad, 0xbe, 0xef,
        0xab, 0xad, 0xda, 0xd2
    };
    
    const byte c[] =
    {
        0x52, 0x2d, 0xc1, 0xf0, 0x99, 0x56, 0x7d, 0x07,
        0xf4, 0x7f, 0x37, 0xa3, 0x2a, 0x84, 0x42, 0x7d,
        0x64, 0x3a, 0x8c, 0xdc, 0xbf, 0xe5, 0xc0, 0xc9,
        0x75, 0x98, 0xa2, 0xbd, 0x25, 0x55, 0xd1, 0xaa,
        0x8c, 0xb0, 0x8e, 0x48, 0x59, 0x0d, 0xbb, 0x3d,
        0xa7, 0xb0, 0x8b, 0x10, 0x56, 0x82, 0x88, 0x38,
        0xc5, 0xf6, 0x1e, 0x63, 0x93, 0xba, 0x7a, 0x0a,
        0xbc, 0xc9, 0xf6, 0x62
    };

    const byte t[] =
    {
        0x76, 0xfc, 0x6e, 0xce, 0x0f, 0x4e, 0x17, 0x68,
        0xcd, 0xdf, 0x88, 0x53, 0xbb, 0x2d, 0x55, 0x1b
    };

    byte t2[sizeof(t)];
    byte p2[sizeof(c)];
    byte c2[sizeof(p)];

    int result;

    memset(t2, 0, sizeof(t2));
    memset(c2, 0, sizeof(c2));
    memset(p2, 0, sizeof(p2));

    AesGcmSetKey(&enc, k, sizeof(k));
    /* AES-GCM encrypt and decrypt both use AES encrypt internally */
    AesGcmEncrypt(&enc, c2, p, sizeof(c2), iv, sizeof(iv),
                                                 t2, sizeof(t2), a, sizeof(a));
    if (memcmp(c, c2, sizeof(c2)))
        return -68;
    if (memcmp(t, t2, sizeof(t2)))
        return -69;

    result = AesGcmDecrypt(&enc, p2, c2, sizeof(p2), iv, sizeof(iv),
                                                 t2, sizeof(t2), a, sizeof(a));
    if (result != 0)
        return -70;
    if (memcmp(p, p2, sizeof(p2)))
        return -71;

    return 0;
}

int gmac_test(void)
{
    Gmac gmac;

    const byte k1[] =
    {
        0x89, 0xc9, 0x49, 0xe9, 0xc8, 0x04, 0xaf, 0x01,
        0x4d, 0x56, 0x04, 0xb3, 0x94, 0x59, 0xf2, 0xc8
    };
    const byte iv1[] =
    {
        0xd1, 0xb1, 0x04, 0xc8, 0x15, 0xbf, 0x1e, 0x94,
        0xe2, 0x8c, 0x8f, 0x16
    };
    const byte a1[] =
    {
       0x82, 0xad, 0xcd, 0x63, 0x8d, 0x3f, 0xa9, 0xd9,
       0xf3, 0xe8, 0x41, 0x00, 0xd6, 0x1e, 0x07, 0x77
    };
    const byte t1[] =
    {
        0x88, 0xdb, 0x9d, 0x62, 0x17, 0x2e, 0xd0, 0x43,
        0xaa, 0x10, 0xf1, 0x6d, 0x22, 0x7d, 0xc4, 0x1b
    };

    const byte k2[] =
    {
        0x40, 0xf7, 0xec, 0xb2, 0x52, 0x6d, 0xaa, 0xd4,
        0x74, 0x25, 0x1d, 0xf4, 0x88, 0x9e, 0xf6, 0x5b
    };
    const byte iv2[] =
    {
        0xee, 0x9c, 0x6e, 0x06, 0x15, 0x45, 0x45, 0x03,
        0x1a, 0x60, 0x24, 0xa7
    };
    const byte a2[] =
    {
        0x94, 0x81, 0x2c, 0x87, 0x07, 0x4e, 0x15, 0x18,
        0x34, 0xb8, 0x35, 0xaf, 0x1c, 0xa5, 0x7e, 0x56
    };
    const byte t2[] =
    {
        0xc6, 0x81, 0x79, 0x8e, 0x3d, 0xda, 0xb0, 0x9f,
        0x8d, 0x83, 0xb0, 0xbb, 0x14, 0xb6, 0x91
    };

    const byte k3[] =
    {
        0xb8, 0xe4, 0x9a, 0x5e, 0x37, 0xf9, 0x98, 0x2b,
        0xb9, 0x6d, 0xd0, 0xc9, 0xb6, 0xab, 0x26, 0xac
    };
    const byte iv3[] =
    {
        0xe4, 0x4a, 0x42, 0x18, 0x8c, 0xae, 0x94, 0x92,
        0x6a, 0x9c, 0x26, 0xb0
    };
    const byte a3[] =
    {
        0x9d, 0xb9, 0x61, 0x68, 0xa6, 0x76, 0x7a, 0x31,
        0xf8, 0x29, 0xe4, 0x72, 0x61, 0x68, 0x3f, 0x8a
    };
    const byte t3[] =
    {
        0x23, 0xe2, 0x9f, 0x66, 0xe4, 0xc6, 0x52, 0x48
    };

    byte tag[16];

    memset(tag, 0, sizeof(tag));
    GmacSetKey(&gmac, k1, sizeof(k1));
    GmacUpdate(&gmac, iv1, sizeof(iv1), a1, sizeof(a1), tag, sizeof(t1));
    if (memcmp(t1, tag, sizeof(t1)) != 0)
        return -126;

    memset(tag, 0, sizeof(tag));
    GmacSetKey(&gmac, k2, sizeof(k2));
    GmacUpdate(&gmac, iv2, sizeof(iv2), a2, sizeof(a2), tag, sizeof(t2));
    if (memcmp(t2, tag, sizeof(t2)) != 0)
        return -127;

    memset(tag, 0, sizeof(tag));
    GmacSetKey(&gmac, k3, sizeof(k3));
    GmacUpdate(&gmac, iv3, sizeof(iv3), a3, sizeof(a3), tag, sizeof(t3));
    if (memcmp(t3, tag, sizeof(t3)) != 0)
        return -128;

    return 0;
}
#endif /* HAVE_AESGCM */

#ifdef HAVE_AESCCM
int aesccm_test(void)
{
    Aes enc;

    /* key */
    const byte k[] =
    {
        0xc0, 0xc1, 0xc2, 0xc3, 0xc4, 0xc5, 0xc6, 0xc7,
        0xc8, 0xc9, 0xca, 0xcb, 0xcc, 0xcd, 0xce, 0xcf
    };

    /* nonce */
    const byte iv[] =
    {
        0x00, 0x00, 0x00, 0x03, 0x02, 0x01, 0x00, 0xa0,
        0xa1, 0xa2, 0xa3, 0xa4, 0xa5
    };

    /* plaintext */
    const byte p[] =
    {
        0x08, 0x09, 0x0a, 0x0b, 0x0c, 0x0d, 0x0e, 0x0f,
        0x10, 0x11, 0x12, 0x13, 0x14, 0x15, 0x16, 0x17,
        0x18, 0x19, 0x1a, 0x1b, 0x1c, 0x1d, 0x1e
    };

    const byte a[] =
    {
        0x00, 0x01, 0x02, 0x03, 0x04, 0x05, 0x06, 0x07
    };

    const byte c[] =
    {
        0x58, 0x8c, 0x97, 0x9a, 0x61, 0xc6, 0x63, 0xd2,
        0xf0, 0x66, 0xd0, 0xc2, 0xc0, 0xf9, 0x89, 0x80,
        0x6d, 0x5f, 0x6b, 0x61, 0xda, 0xc3, 0x84
    };

    const byte t[] =
    {
        0x17, 0xe8, 0xd1, 0x2c, 0xfd, 0xf9, 0x26, 0xe0 
    };

    byte t2[sizeof(t)];
    byte p2[sizeof(p)];
    byte c2[sizeof(c)];

    int result;

    memset(t2, 0, sizeof(t2));
    memset(c2, 0, sizeof(c2));
    memset(p2, 0, sizeof(p2));

    AesCcmSetKey(&enc, k, sizeof(k));
    /* AES-CCM encrypt and decrypt both use AES encrypt internally */
    AesCcmEncrypt(&enc, c2, p, sizeof(c2), iv, sizeof(iv),
                                                 t2, sizeof(t2), a, sizeof(a));
    if (memcmp(c, c2, sizeof(c2)))
        return -107;
    if (memcmp(t, t2, sizeof(t2)))
        return -108;

    result = AesCcmDecrypt(&enc, p2, c2, sizeof(p2), iv, sizeof(iv),
                                                 t2, sizeof(t2), a, sizeof(a));
    if (result != 0)
        return -109;
    if (memcmp(p, p2, sizeof(p2)))
        return -110;

    /* Test the authentication failure */
    t2[0]++; /* Corrupt the authentication tag. */
    result = AesCcmDecrypt(&enc, p2, c, sizeof(p2), iv, sizeof(iv),
                                                 t2, sizeof(t2), a, sizeof(a));
    if (result == 0)
        return -111;

    /* Clear c2 to compare against p2. p2 should be set to zero in case of
     * authentication fail. */
    memset(c2, 0, sizeof(c2));
    if (memcmp(p2, c2, sizeof(p2)))
        return -112;

    return 0;
}
#endif /* HAVE_AESCCM */


#endif /* NO_AES */


#ifdef HAVE_CAMELLIA

enum {
    CAM_ECB_ENC, CAM_ECB_DEC, CAM_CBC_ENC, CAM_CBC_DEC
};

typedef struct {
    int type;
    const byte* plaintext;
    const byte* iv;
    const byte* ciphertext;
    const byte* key;
    word32 keySz;
    int errorCode;
} test_vector_t;

int camellia_test(void)
{
    /* Camellia ECB Test Plaintext */
    static const byte pte[] = 
    {
        0x01, 0x23, 0x45, 0x67, 0x89, 0xab, 0xcd, 0xef,
        0xfe, 0xdc, 0xba, 0x98, 0x76, 0x54, 0x32, 0x10
    };

    /* Camellia ECB Test Initialization Vector */
    static const byte ive[] = {0,0,0,0,0,0,0,0,0,0,0,0,0,0,0,0};

    /* Test 1: Camellia ECB 128-bit key */
    static const byte k1[] =
    {
        0x01, 0x23, 0x45, 0x67, 0x89, 0xab, 0xcd, 0xef,
        0xfe, 0xdc, 0xba, 0x98, 0x76, 0x54, 0x32, 0x10
    };
    static const byte c1[] =
    {
        0x67, 0x67, 0x31, 0x38, 0x54, 0x96, 0x69, 0x73,
        0x08, 0x57, 0x06, 0x56, 0x48, 0xea, 0xbe, 0x43
    };

    /* Test 2: Camellia ECB 192-bit key */
    static const byte k2[] =
    {
        0x01, 0x23, 0x45, 0x67, 0x89, 0xab, 0xcd, 0xef,
        0xfe, 0xdc, 0xba, 0x98, 0x76, 0x54, 0x32, 0x10,
        0x00, 0x11, 0x22, 0x33, 0x44, 0x55, 0x66, 0x77
    };
    static const byte c2[] =
    {
        0xb4, 0x99, 0x34, 0x01, 0xb3, 0xe9, 0x96, 0xf8,
        0x4e, 0xe5, 0xce, 0xe7, 0xd7, 0x9b, 0x09, 0xb9
    };

    /* Test 3: Camellia ECB 256-bit key */
    static const byte k3[] =
    {
        0x01, 0x23, 0x45, 0x67, 0x89, 0xab, 0xcd, 0xef,
        0xfe, 0xdc, 0xba, 0x98, 0x76, 0x54, 0x32, 0x10,
        0x00, 0x11, 0x22, 0x33, 0x44, 0x55, 0x66, 0x77,
        0x88, 0x99, 0xaa, 0xbb, 0xcc, 0xdd, 0xee, 0xff
    };
    static const byte c3[] =
    {
        0x9a, 0xcc, 0x23, 0x7d, 0xff, 0x16, 0xd7, 0x6c,
        0x20, 0xef, 0x7c, 0x91, 0x9e, 0x3a, 0x75, 0x09
    };

    /* Camellia CBC Test Plaintext */
    static const byte ptc[] =
    {
        0x6B, 0xC1, 0xBE, 0xE2, 0x2E, 0x40, 0x9F, 0x96,
        0xE9, 0x3D, 0x7E, 0x11, 0x73, 0x93, 0x17, 0x2A 
    };

    /* Camellia CBC Test Initialization Vector */
    static const byte ivc[] =
    {
        0x00, 0x01, 0x02, 0x03, 0x04, 0x05, 0x06, 0x07,
        0x08, 0x09, 0x0A, 0x0B, 0x0C, 0x0D, 0x0E, 0x0F 
    };

    /* Test 4: Camellia-CBC 128-bit key */
    static const byte k4[] =
    {
        0x2B, 0x7E, 0x15, 0x16, 0x28, 0xAE, 0xD2, 0xA6,
        0xAB, 0xF7, 0x15, 0x88, 0x09, 0xCF, 0x4F, 0x3C 
    };
    static const byte c4[] =
    {
        0x16, 0x07, 0xCF, 0x49, 0x4B, 0x36, 0xBB, 0xF0,
        0x0D, 0xAE, 0xB0, 0xB5, 0x03, 0xC8, 0x31, 0xAB 
    };

    /* Test 5: Camellia-CBC 192-bit key */
    static const byte k5[] =
    {
        0x8E, 0x73, 0xB0, 0xF7, 0xDA, 0x0E, 0x64, 0x52,
        0xC8, 0x10, 0xF3, 0x2B, 0x80, 0x90, 0x79, 0xE5,
        0x62, 0xF8, 0xEA, 0xD2, 0x52, 0x2C, 0x6B, 0x7B 
    };
    static const byte c5[] =
    {
        0x2A, 0x48, 0x30, 0xAB, 0x5A, 0xC4, 0xA1, 0xA2,
        0x40, 0x59, 0x55, 0xFD, 0x21, 0x95, 0xCF, 0x93 
    };

    /* Test 6: CBC 256-bit key */
    static const byte k6[] =
    {
        0x60, 0x3D, 0xEB, 0x10, 0x15, 0xCA, 0x71, 0xBE,
        0x2B, 0x73, 0xAE, 0xF0, 0x85, 0x7D, 0x77, 0x81,
        0x1F, 0x35, 0x2C, 0x07, 0x3B, 0x61, 0x08, 0xD7,
        0x2D, 0x98, 0x10, 0xA3, 0x09, 0x14, 0xDF, 0xF4 
    };
    static const byte c6[] =
    {
        0xE6, 0xCF, 0xA3, 0x5F, 0xC0, 0x2B, 0x13, 0x4A,
        0x4D, 0x2C, 0x0B, 0x67, 0x37, 0xAC, 0x3E, 0xDA 
    };

    byte out[CAMELLIA_BLOCK_SIZE];
    Camellia cam;
    int i, testsSz;
    const test_vector_t testVectors[] =
    {
        {CAM_ECB_ENC, pte, ive, c1, k1, sizeof(k1), -114},
        {CAM_ECB_ENC, pte, ive, c2, k2, sizeof(k2), -115},
        {CAM_ECB_ENC, pte, ive, c3, k3, sizeof(k3), -116},
        {CAM_ECB_DEC, pte, ive, c1, k1, sizeof(k1), -117},
        {CAM_ECB_DEC, pte, ive, c2, k2, sizeof(k2), -118},
        {CAM_ECB_DEC, pte, ive, c3, k3, sizeof(k3), -119},
        {CAM_CBC_ENC, ptc, ivc, c4, k4, sizeof(k4), -120},
        {CAM_CBC_ENC, ptc, ivc, c5, k5, sizeof(k5), -121},
        {CAM_CBC_ENC, ptc, ivc, c6, k6, sizeof(k6), -122},
        {CAM_CBC_DEC, ptc, ivc, c4, k4, sizeof(k4), -123},
        {CAM_CBC_DEC, ptc, ivc, c5, k5, sizeof(k5), -124},
        {CAM_CBC_DEC, ptc, ivc, c6, k6, sizeof(k6), -125}
    };

    if ((sizeof(pte) != CAMELLIA_BLOCK_SIZE) ||
                                          (sizeof(ptc) != CAMELLIA_BLOCK_SIZE))
        return -113;

    testsSz = sizeof(testVectors)/sizeof(test_vector_t);
    for (i = 0; i < testsSz; i++) {
        CamelliaSetKey(&cam, testVectors[i].key, testVectors[i].keySz,
                                                             testVectors[i].iv);

        switch (testVectors[i].type) {
            case CAM_ECB_ENC:
                CamelliaEncryptDirect(&cam, out, testVectors[i].plaintext);
                if (memcmp(out, testVectors[i].ciphertext, CAMELLIA_BLOCK_SIZE))
                    return testVectors[i].errorCode;
                break;
            case CAM_ECB_DEC:
                CamelliaDecryptDirect(&cam, out, testVectors[i].ciphertext);
                if (memcmp(out, testVectors[i].plaintext, CAMELLIA_BLOCK_SIZE))
                    return testVectors[i].errorCode;
                break;
            case CAM_CBC_ENC:
                CamelliaCbcEncrypt(&cam, out, testVectors[i].plaintext,
                                                           CAMELLIA_BLOCK_SIZE);
                if (memcmp(out, testVectors[i].ciphertext, CAMELLIA_BLOCK_SIZE))
                    return testVectors[i].errorCode;
                break;
            case CAM_CBC_DEC:
                CamelliaCbcDecrypt(&cam, out, testVectors[i].ciphertext,
                                                           CAMELLIA_BLOCK_SIZE);
                if (memcmp(out, testVectors[i].plaintext, CAMELLIA_BLOCK_SIZE))
                    return testVectors[i].errorCode;
                break;
            default:
                break;
        }
    }

    /* Setting the IV and checking it was actually set. */
    CamelliaSetIV(&cam, ivc);
    if (XMEMCMP(cam.reg, ivc, CAMELLIA_BLOCK_SIZE))
        return -1;

    /* Setting the IV to NULL should be same as all zeros IV */
    if (CamelliaSetIV(&cam, NULL) != 0 ||
                                    XMEMCMP(cam.reg, ive, CAMELLIA_BLOCK_SIZE))
        return -1;
    
    /* First parameter should never be null */
    if (CamelliaSetIV(NULL, NULL) == 0)
        return -1;

    /* First parameter should never be null, check it fails */
    if (CamelliaSetKey(NULL, k1, sizeof(k1), NULL) == 0)
        return -1;

    /* Key should have a size of 16, 24, or 32 */
    if (CamelliaSetKey(&cam, k1, 0, NULL) == 0)
        return -1;

    return 0;
}
#endif /* HAVE_CAMELLIA */


int random_test(void)
{
    RNG  rng;
    byte block[32];
    int ret;

#ifdef HAVE_CAVIUM
    ret = InitRngCavium(&rng, CAVIUM_DEV_ID);
    if (ret != 0) return -2007;
#endif
    ret = InitRng(&rng);
    if (ret != 0) return -39;

    RNG_GenerateBlock(&rng, block, sizeof(block));

    return 0;
}


#ifdef HAVE_NTRU

byte GetEntropy(ENTROPY_CMD cmd, byte* out);

byte GetEntropy(ENTROPY_CMD cmd, byte* out)
{
    static RNG rng;

    if (cmd == INIT) {
        int ret = InitRng(&rng);
        if (ret == 0)
            return 1;
        else
            return 0;
    }

    if (out == NULL)
        return 0;

    if (cmd == GET_BYTE_OF_ENTROPY) {
        RNG_GenerateBlock(&rng, out, 1);
        return 1;
    }

    if (cmd == GET_NUM_BYTES_PER_BYTE_OF_ENTROPY) {
        *out = 1;
        return 1;
    }

    return 0;
}

#endif /* HAVE_NTRU */

#ifndef NO_RSA

#if !defined(USE_CERT_BUFFERS_1024) && !defined(USE_CERT_BUFFERS_2048)
    #ifdef FREESCALE_MQX
        static const char* clientKey  = "a:\\certs\\client-key.der";
        static const char* clientCert = "a:\\certs\\client-cert.der";
        #ifdef CYASSL_CERT_GEN
            static const char* caKeyFile  = "a:\\certs\\ca-key.der";
            static const char* caCertFile = "a:\\certs\\ca-cert.pem";
            #ifdef HAVE_ECC
                static const char* eccCaKeyFile  = "a:\\certs\\ecc-key.der";
                static const char* eccCaCertFile = "a:\\certs\\server-ecc.pem";
            #endif 
        #endif
    #elif defined(CYASSL_MKD_SHELL)
        static char* clientKey = "certs/client-key.der";
        static char* clientCert = "certs/client-cert.der";
        void set_clientKey(char *key) {  clientKey = key ; }
        void set_clientCert(char *cert) {  clientCert = cert ; }
        #ifdef CYASSL_CERT_GEN
            static char* caKeyFile  = "certs/ca-key.der";
            static char* caCertFile = "certs/ca-cert.pem";
            void set_caKeyFile (char * key)  { caKeyFile   = key ; }
            void set_caCertFile(char * cert) { caCertFile = cert ; }
            #ifdef HAVE_ECC
                static const char* eccCaKeyFile  = "certs/ecc-key.der";
                static const char* eccCaCertFile = "certs/server-ecc.pem";
                void set_eccCaKeyFile (char * key)  { eccCaKeyFile  = key ; }
                void set_eccCaCertFile(char * cert) { eccCaCertFile = cert ; }
            #endif 
        #endif
    #else
        static const char* clientKey  = "./certs/client-key.der";
        static const char* clientCert = "./certs/client-cert.der";
        #ifdef CYASSL_CERT_GEN
            static const char* caKeyFile  = "./certs/ca-key.der";
            static const char* caCertFile = "./certs/ca-cert.pem";
            #ifdef HAVE_ECC
                static const char* eccCaKeyFile  = "./certs/ecc-key.der";
                static const char* eccCaCertFile = "./certs/server-ecc.pem";
            #endif 
        #endif
    #endif
#endif



#define FOURK_BUF 4096

int rsa_test(void)
{
    byte*   tmp;
    size_t bytes;
    RsaKey key;
    RNG    rng;
    word32 idx = 0;
    int    ret;
    byte   in[] = "Everyone gets Friday off.";
    word32 inLen = (word32)strlen((char*)in);
    byte   out[256];
    byte   plain[256];
#if !defined(USE_CERT_BUFFERS_1024) && !defined(USE_CERT_BUFFERS_2048)
    FILE*  file, * file2;
#endif
#ifdef CYASSL_TEST_CERT
    DecodedCert cert;
#endif

    tmp = (byte*)malloc(FOURK_BUF);
    if (tmp == NULL)
        return -40;

#ifdef USE_CERT_BUFFERS_1024
    XMEMCPY(tmp, client_key_der_1024, sizeof_client_key_der_1024);
    bytes = sizeof_client_key_der_1024;
#elif defined(USE_CERT_BUFFERS_2048)
    XMEMCPY(tmp, client_key_der_2048, sizeof_client_key_der_2048);
    bytes = sizeof_client_key_der_2048;
#else
    file = fopen(clientKey, "rb");

    if (!file)
        err_sys("can't open ./certs/client-key.der, "
                "Please run from CyaSSL home dir", -40);

    bytes = fread(tmp, 1, FOURK_BUF, file);
    fclose(file);
#endif /* USE_CERT_BUFFERS */
 
#ifdef HAVE_CAVIUM
    RsaInitCavium(&key, CAVIUM_DEV_ID);
#endif 
    InitRsaKey(&key, 0);  
    ret = RsaPrivateKeyDecode(tmp, &idx, &key, (word32)bytes);
    if (ret != 0) return -41;

    ret = InitRng(&rng);
    if (ret != 0) return -42;

    ret = RsaPublicEncrypt(in, inLen, out, sizeof(out), &key, &rng);
    if (ret < 0) return -43;

    ret = RsaPrivateDecrypt(out, ret, plain, sizeof(plain), &key);
    if (ret < 0) return -44;

    if (memcmp(plain, in, inLen)) return -45;

    ret = RsaSSL_Sign(in, inLen, out, sizeof(out), &key, &rng);
    if (ret < 0) return -46;

    memset(plain, 0, sizeof(plain));
    ret = RsaSSL_Verify(out, ret, plain, sizeof(plain), &key);
    if (ret < 0) return -47;

    if (memcmp(plain, in, ret)) return -48;

#if defined(CYASSL_MDK_ARM)
    #define sizeof(s) strlen((char *)(s))
#endif

#ifdef USE_CERT_BUFFERS_1024
    XMEMCPY(tmp, client_cert_der_1024, sizeof_client_cert_der_1024);
    bytes = sizeof_client_cert_der_1024;
#elif defined(USE_CERT_BUFFERS_2048)
    XMEMCPY(tmp, client_cert_der_2048, sizeof_client_cert_der_2048);
    bytes = sizeof_client_cert_der_2048;
#else
    file2 = fopen(clientCert, "rb");
    if (!file2)
        return -49;

    bytes = fread(tmp, 1, FOURK_BUF, file2);
    fclose(file2);
#endif

#ifdef sizeof
		#undef sizeof
#endif		

#ifdef CYASSL_TEST_CERT
    InitDecodedCert(&cert, tmp, (word32)bytes, 0);

    ret = ParseCert(&cert, CERT_TYPE, NO_VERIFY, 0);
    if (ret != 0) return -491;

    FreeDecodedCert(&cert);
#else
    (void)bytes;
#endif


#ifdef CYASSL_KEY_GEN
    {
        byte*  der;
        byte*  pem;
        int    derSz = 0;
        int    pemSz = 0;
        RsaKey derIn;
        RsaKey genKey;
        FILE* keyFile;
        FILE* pemFile;

        InitRsaKey(&genKey, 0);
        ret = MakeRsaKey(&genKey, 1024, 65537, &rng);
        if (ret != 0)
            return -301;

        der = (byte*)malloc(FOURK_BUF);
        if (der == NULL)
            return -307;
        pem = (byte*)malloc(FOURK_BUF);
        if (pem == NULL)
            return -308;

        derSz = RsaKeyToDer(&genKey, der, FOURK_BUF);
        if (derSz < 0)
            return -302;

        keyFile = fopen("./key.der", "wb");
        if (!keyFile)
            return -303;
        ret = (int)fwrite(der, derSz, 1, keyFile);
        fclose(keyFile);

        pemSz = DerToPem(der, derSz, pem, FOURK_BUF, PRIVATEKEY_TYPE);
        if (pemSz < 0)
            return -304;

        pemFile = fopen("./key.pem", "wb");
        if (!pemFile) 
            return -305;
        ret = (int)fwrite(pem, pemSz, 1, pemFile);
        fclose(pemFile);

        InitRsaKey(&derIn, 0);
        idx = 0;
        ret = RsaPrivateKeyDecode(der, &idx, &derIn, derSz);
        if (ret != 0)
            return -306;

        FreeRsaKey(&derIn);
        FreeRsaKey(&genKey);
        free(pem);
        free(der);
    }
#endif /* CYASSL_KEY_GEN */


#ifdef CYASSL_CERT_GEN
    /* self signed */
    {
        Cert        myCert;
        byte*       derCert;
        byte*       pem;
        FILE*       derFile;
        FILE*       pemFile;
        int         certSz;
        int         pemSz;
#ifdef CYASSL_TEST_CERT
        DecodedCert decode;
#endif

        derCert = (byte*)malloc(FOURK_BUF);
        if (derCert == NULL)
            return -309;
        pem = (byte*)malloc(FOURK_BUF);
        if (pem == NULL)
            return -310;

        InitCert(&myCert);

        strncpy(myCert.subject.country, "US", CTC_NAME_SIZE);
        strncpy(myCert.subject.state, "OR", CTC_NAME_SIZE);
        strncpy(myCert.subject.locality, "Portland", CTC_NAME_SIZE);
        strncpy(myCert.subject.org, "yaSSL", CTC_NAME_SIZE);
        strncpy(myCert.subject.unit, "Development", CTC_NAME_SIZE);
        strncpy(myCert.subject.commonName, "www.yassl.com", CTC_NAME_SIZE);
        strncpy(myCert.subject.email, "info@yassl.com", CTC_NAME_SIZE);
        myCert.isCA    = 1;
        myCert.sigType = CTC_SHA256wRSA;

        certSz = MakeSelfCert(&myCert, derCert, FOURK_BUF, &key, &rng); 
        if (certSz < 0)
            return -401;

#ifdef CYASSL_TEST_CERT
        InitDecodedCert(&decode, derCert, certSz, 0);
        ret = ParseCert(&decode, CERT_TYPE, NO_VERIFY, 0);
        if (ret != 0)
            return -402;
        FreeDecodedCert(&decode);
#endif
        derFile = fopen("./cert.der", "wb");
        if (!derFile)
            return -403;
        ret = (int)fwrite(derCert, certSz, 1, derFile);
        fclose(derFile);

        pemSz = DerToPem(derCert, certSz, pem, FOURK_BUF, CERT_TYPE);
        if (pemSz < 0)
            return -404;

        pemFile = fopen("./cert.pem", "wb");
        if (!pemFile)
            return -405;
        ret = (int)fwrite(pem, pemSz, 1, pemFile);
        fclose(pemFile);
        free(pem);
        free(derCert);
    }
    /* CA style */
    {
        RsaKey      caKey;
        Cert        myCert;
        byte*       derCert;
        byte*       pem;
        FILE*       derFile;
        FILE*       pemFile;
        int         certSz;
        int         pemSz;
        size_t      bytes3;
        word32      idx3 = 0;
			  FILE* file3 ;
#ifdef CYASSL_TEST_CERT
        DecodedCert decode;
#endif

        derCert = (byte*)malloc(FOURK_BUF);
        if (derCert == NULL)
            return -311;
        pem = (byte*)malloc(FOURK_BUF);
        if (pem == NULL)
            return -312;

        file3 = fopen(caKeyFile, "rb");

        if (!file3)
            return -412;

        bytes3 = fread(tmp, 1, FOURK_BUF, file3);
        fclose(file3);
  
        InitRsaKey(&caKey, 0);  
        ret = RsaPrivateKeyDecode(tmp, &idx3, &caKey, (word32)bytes3);
        if (ret != 0) return -413;

        InitCert(&myCert);

        strncpy(myCert.subject.country, "US", CTC_NAME_SIZE);
        strncpy(myCert.subject.state, "OR", CTC_NAME_SIZE);
        strncpy(myCert.subject.locality, "Portland", CTC_NAME_SIZE);
        strncpy(myCert.subject.org, "yaSSL", CTC_NAME_SIZE);
        strncpy(myCert.subject.unit, "Development", CTC_NAME_SIZE);
        strncpy(myCert.subject.commonName, "www.yassl.com", CTC_NAME_SIZE);
        strncpy(myCert.subject.email, "info@yassl.com", CTC_NAME_SIZE);

        ret = SetIssuer(&myCert, caCertFile);
        if (ret < 0)
            return -405;

        certSz = MakeCert(&myCert, derCert, FOURK_BUF, &key, NULL, &rng); 
        if (certSz < 0)
            return -407;

        certSz = SignCert(myCert.bodySz, myCert.sigType, derCert, FOURK_BUF,
                          &caKey, NULL, &rng);
        if (certSz < 0)
            return -408;


#ifdef CYASSL_TEST_CERT
        InitDecodedCert(&decode, derCert, certSz, 0);
        ret = ParseCert(&decode, CERT_TYPE, NO_VERIFY, 0);
        if (ret != 0)
            return -409;
        FreeDecodedCert(&decode);
#endif

        derFile = fopen("./othercert.der", "wb");
        if (!derFile)
            return -410;
        ret = (int)fwrite(derCert, certSz, 1, derFile);
        fclose(derFile);

        pemSz = DerToPem(derCert, certSz, pem, FOURK_BUF, CERT_TYPE);
        if (pemSz < 0)
            return -411;

        pemFile = fopen("./othercert.pem", "wb");
        if (!pemFile)
            return -412;
        ret = (int)fwrite(pem, pemSz, 1, pemFile);
        fclose(pemFile);
        free(pem);
        free(derCert);
        FreeRsaKey(&caKey);
    }
#ifdef HAVE_ECC
    /* ECC CA style */
    {
        ecc_key     caKey;
        Cert        myCert;
        byte*       derCert;
        byte*       pem;
        FILE*       derFile;
        FILE*       pemFile;
        int         certSz;
        int         pemSz;
        size_t      bytes3;
        word32      idx3 = 0;
			  FILE* file3 ;
#ifdef CYASSL_TEST_CERT
        DecodedCert decode;
#endif

        derCert = (byte*)malloc(FOURK_BUF);
        if (derCert == NULL)
            return -5311;
        pem = (byte*)malloc(FOURK_BUF);
        if (pem == NULL)
            return -5312;

        file3 = fopen(eccCaKeyFile, "rb");

        if (!file3)
            return -5412;

        bytes3 = fread(tmp, 1, FOURK_BUF, file3);
        fclose(file3);
  
        ecc_init(&caKey);  
        ret = EccPrivateKeyDecode(tmp, &idx3, &caKey, (word32)bytes3);
        if (ret != 0) return -5413;

        InitCert(&myCert);
        myCert.sigType = CTC_SHA256wECDSA; 

        strncpy(myCert.subject.country, "US", CTC_NAME_SIZE);
        strncpy(myCert.subject.state, "OR", CTC_NAME_SIZE);
        strncpy(myCert.subject.locality, "Portland", CTC_NAME_SIZE);
        strncpy(myCert.subject.org, "wolfSSL", CTC_NAME_SIZE);
        strncpy(myCert.subject.unit, "Development", CTC_NAME_SIZE);
        strncpy(myCert.subject.commonName, "www.wolfssl.com", CTC_NAME_SIZE);
        strncpy(myCert.subject.email, "info@wolfssl.com", CTC_NAME_SIZE);

        ret = SetIssuer(&myCert, eccCaCertFile);
        if (ret < 0)
            return -5405;

        certSz = MakeCert(&myCert, derCert, FOURK_BUF, NULL, &caKey, &rng); 
        if (certSz < 0)
            return -5407;

        certSz = SignCert(myCert.bodySz, myCert.sigType, derCert, FOURK_BUF,
                          NULL, &caKey, &rng);
        if (certSz < 0)
            return -5408;

#ifdef CYASSL_TEST_CERT
        InitDecodedCert(&decode, derCert, certSz, 0);
        ret = ParseCert(&decode, CERT_TYPE, NO_VERIFY, 0);
        if (ret != 0)
            return -5409;
        FreeDecodedCert(&decode);
#endif

        derFile = fopen("./certecc.der", "wb");
        if (!derFile)
            return -5410;
        ret = (int)fwrite(derCert, certSz, 1, derFile);
        fclose(derFile);

        pemSz = DerToPem(derCert, certSz, pem, FOURK_BUF, CERT_TYPE);
        if (pemSz < 0)
            return -5411;

        pemFile = fopen("./certecc.pem", "wb");
        if (!pemFile)
            return -5412;
        ret = (int)fwrite(pem, pemSz, 1, pemFile);
        fclose(pemFile);
        free(pem);
        free(derCert);
        ecc_free(&caKey);
    }
#endif /* HAVE_ECC */
#ifdef HAVE_NTRU
    {
        RsaKey      caKey;
        Cert        myCert;
        byte*       derCert;
        byte*       pem;
        FILE*       derFile;
        FILE*       pemFile;
        FILE*       caFile;
        FILE*       ntruPrivFile;
        int         certSz;
        int         pemSz;
        size_t      bytes;
        word32      idx = 0;
#ifdef CYASSL_TEST_CERT
        DecodedCert decode;
#endif
        derCert = (byte*)malloc(FOURK_BUF);
        if (derCert == NULL)
            return -311;
        pem = (byte*)malloc(FOURK_BUF);
        if (pem == NULL)
            return -312;

        byte   public_key[557];          /* sized for EES401EP2 */
        word16 public_key_len;           /* no. of octets in public key */
        byte   private_key[607];         /* sized for EES401EP2 */
        word16 private_key_len;          /* no. of octets in private key */
        DRBG_HANDLE drbg;
        static uint8_t const pers_str[] = {
                'C', 'y', 'a', 'S', 'S', 'L', ' ', 't', 'e', 's', 't'
        };
        word32 rc = crypto_drbg_instantiate(112, pers_str, sizeof(pers_str),
                                            GetEntropy, &drbg);
        if (rc != DRBG_OK)
            return -450;

        rc = crypto_ntru_encrypt_keygen(drbg, NTRU_EES401EP2, &public_key_len,
                                        NULL, &private_key_len, NULL);
        if (rc != NTRU_OK)
            return -451;

        rc = crypto_ntru_encrypt_keygen(drbg, NTRU_EES401EP2, &public_key_len,
                                     public_key, &private_key_len, private_key);
        crypto_drbg_uninstantiate(drbg);

        if (rc != NTRU_OK)
            return -452;

        caFile = fopen(caKeyFile, "rb");

        if (!caFile)
            return -453;

        bytes = fread(tmp, 1, FOURK_BUF, caFile);
        fclose(caFile);
  
        InitRsaKey(&caKey, 0);  
        ret = RsaPrivateKeyDecode(tmp, &idx, &caKey, (word32)bytes);
        if (ret != 0) return -454;

        InitCert(&myCert);

        strncpy(myCert.subject.country, "US", CTC_NAME_SIZE);
        strncpy(myCert.subject.state, "OR", CTC_NAME_SIZE);
        strncpy(myCert.subject.locality, "Portland", CTC_NAME_SIZE);
        strncpy(myCert.subject.org, "yaSSL", CTC_NAME_SIZE);
        strncpy(myCert.subject.unit, "Development", CTC_NAME_SIZE);
        strncpy(myCert.subject.commonName, "www.yassl.com", CTC_NAME_SIZE);
        strncpy(myCert.subject.email, "info@yassl.com", CTC_NAME_SIZE);

        ret = SetIssuer(&myCert, caCertFile);
        if (ret < 0)
            return -455;

        certSz = MakeNtruCert(&myCert, derCert, FOURK_BUF, public_key,
                              public_key_len, &rng); 
        if (certSz < 0)
            return -456;

        certSz = SignCert(myCert.bodySz, myCert.sigType, derCert, FOURK_BUF,
                          &caKey, NULL, &rng);
        if (certSz < 0)
            return -457;


#ifdef CYASSL_TEST_CERT
        InitDecodedCert(&decode, derCert, certSz, 0);
        ret = ParseCert(&decode, CERT_TYPE, NO_VERIFY, 0);
        if (ret != 0)
            return -458;
        FreeDecodedCert(&decode);
#endif
        derFile = fopen("./ntru-cert.der", "wb");
        if (!derFile)
            return -459;
        ret = fwrite(derCert, certSz, 1, derFile);
        fclose(derFile);

        pemSz = DerToPem(derCert, certSz, pem, FOURK_BUF, CERT_TYPE);
        if (pemSz < 0)
            return -460;

        pemFile = fopen("./ntru-cert.pem", "wb");
        if (!pemFile)
            return -461;
        ret = fwrite(pem, pemSz, 1, pemFile);
        fclose(pemFile);

        ntruPrivFile = fopen("./ntru-key.raw", "wb");
        if (!ntruPrivFile)
            return -462;
        ret = fwrite(private_key, private_key_len, 1, ntruPrivFile);
        fclose(ntruPrivFile);
        free(pem);
        free(derCert);
        FreeRsaKey(&caKey);
    }
#endif /* HAVE_NTRU */
#ifdef CYASSL_CERT_REQ
    {
        Cert        req;
        byte*       der;
        byte*       pem;
        int         derSz;
        int         pemSz;
        FILE*       reqFile;

        der = (byte*)malloc(FOURK_BUF);
        if (der == NULL)
            return -463;
        pem = (byte*)malloc(FOURK_BUF);
        if (pem == NULL)
            return -464;

        InitCert(&req);

        req.version = 0;
        req.isCA    = 1;
        strncpy(req.challengePw, "yassl123", CTC_NAME_SIZE);
        strncpy(req.subject.country, "US", CTC_NAME_SIZE);
        strncpy(req.subject.state, "OR", CTC_NAME_SIZE);
        strncpy(req.subject.locality, "Portland", CTC_NAME_SIZE);
        strncpy(req.subject.org, "yaSSL", CTC_NAME_SIZE);
        strncpy(req.subject.unit, "Development", CTC_NAME_SIZE);
        strncpy(req.subject.commonName, "www.yassl.com", CTC_NAME_SIZE);
        strncpy(req.subject.email, "info@yassl.com", CTC_NAME_SIZE);
        req.sigType = CTC_SHA256wRSA;

        derSz = MakeCertReq(&req, der, FOURK_BUF, &key, NULL);
        if (derSz < 0)
            return -465;

        derSz = SignCert(req.bodySz, req.sigType, der, FOURK_BUF,
                          &key, NULL, &rng);
        if (derSz < 0)
            return -466;

        pemSz = DerToPem(der, derSz, pem, FOURK_BUF, CERTREQ_TYPE);
        if (pemSz < 0)
            return -467;

        reqFile = fopen("./certreq.der", "wb");
        if (!reqFile)
            return -468;

        ret = (int)fwrite(der, derSz, 1, reqFile);
        fclose(reqFile);

        reqFile = fopen("./certreq.pem", "wb");
        if (!reqFile)
            return -469;
        ret = (int)fwrite(pem, pemSz, 1, reqFile);
        fclose(reqFile);

        free(pem);
        free(der);
    }
#endif /* CYASSL_CERT_REQ */
#endif /* CYASSL_CERT_GEN */

    FreeRsaKey(&key);
#ifdef HAVE_CAVIUM
    RsaFreeCavium(&key);
#endif 
    free(tmp);

    return 0;
}

#endif


#ifndef NO_DH

#if !defined(USE_CERT_BUFFERS_1024) && !defined(USE_CERT_BUFFERS_2048)
    #ifdef FREESCALE_MQX
        static const char* dhKey = "a:\certs\\dh2048.der";
    #else
        static const char* dhKey = "./certs/dh2048.der";
    #endif
#endif

int dh_test(void)
{
    int    ret;
    word32 bytes;
    word32 idx = 0, privSz, pubSz, privSz2, pubSz2, agreeSz, agreeSz2;
    byte   tmp[1024];
    byte   priv[256];
    byte   pub[256];
    byte   priv2[256];
    byte   pub2[256];
    byte   agree[256];
    byte   agree2[256];
    DhKey  key;
    DhKey  key2;
    RNG    rng;
	
		
#ifdef USE_CERT_BUFFERS_1024
    XMEMCPY(tmp, dh_key_der_1024, sizeof_dh_key_der_1024);
    bytes = sizeof_dh_key_der_1024;
#elif defined(USE_CERT_BUFFERS_2048)
    XMEMCPY(tmp, dh_key_der_2048, sizeof_dh_key_der_2048);
    bytes = sizeof_dh_key_der_2048;
#else
    FILE*  file = fopen(dhKey, "rb");

    if (!file)
        return -50;

    bytes = (word32) fread(tmp, 1, sizeof(tmp), file);
    fclose(file);
#endif /* USE_CERT_BUFFERS */

    InitDhKey(&key);  
    InitDhKey(&key2);  
    ret = DhKeyDecode(tmp, &idx, &key, bytes);
    if (ret != 0)
        return -51;

    idx = 0;
    ret = DhKeyDecode(tmp, &idx, &key2, bytes);
    if (ret != 0)
        return -52;

    ret = InitRng(&rng);
    if (ret != 0)
        return -53;
    
    ret =  DhGenerateKeyPair(&key, &rng, priv, &privSz, pub, &pubSz);
    ret += DhGenerateKeyPair(&key2, &rng, priv2, &privSz2, pub2, &pubSz2);
    if (ret != 0)
        return -54;

    ret =  DhAgree(&key, agree, &agreeSz, priv, privSz, pub2, pubSz2);
    ret += DhAgree(&key2, agree2, &agreeSz2, priv2, privSz2, pub, pubSz);
    if (ret != 0)
        return -55;

    if (memcmp(agree, agree2, agreeSz))
        return -56;

    FreeDhKey(&key);
    FreeDhKey(&key2);

    return 0;
}

#endif /* NO_DH */


#ifndef NO_DSA

#if !defined(USE_CERT_BUFFERS_1024) && !defined(USE_CERT_BUFFERS_2048)
    #ifdef FREESCALE_MQX
        static const char* dsaKey = "a:\\certs\\dsa2048.der";
    #else
        static const char* dsaKey = "./certs/dsa2048.der";
    #endif
#endif

int dsa_test(void)
{
    int    ret, answer;
    word32 bytes;
    word32 idx = 0;
    byte   tmp[1024];
    DsaKey key;
    RNG    rng;
    Sha    sha;
    byte   hash[SHA_DIGEST_SIZE];
    byte   signature[40];

		
#ifdef USE_CERT_BUFFERS_1024
    XMEMCPY(tmp, dsa_key_der_1024, sizeof_dsa_key_der_1024);
    bytes = sizeof_dsa_key_der_1024;
#elif defined(USE_CERT_BUFFERS_2048)
    XMEMCPY(tmp, dsa_key_der_2048, sizeof_dsa_key_der_2048);
    bytes = sizeof_dsa_key_der_2048;
#else
    FILE*  file = fopen(dsaKey, "rb");

    if (!file)
        return -60;

    bytes = (word32) fread(tmp, 1, sizeof(tmp), file);
    fclose(file);
#endif /* USE_CERT_BUFFERS */
  
    InitSha(&sha);
    ShaUpdate(&sha, tmp, bytes);
    ShaFinal(&sha, hash);

    InitDsaKey(&key);
    ret = DsaPrivateKeyDecode(tmp, &idx, &key, bytes);
    if (ret != 0) return -61;

    ret = InitRng(&rng);
    if (ret != 0) return -62;

    ret = DsaSign(hash, signature, &key, &rng);
    if (ret != 0) return -63;

    ret = DsaVerify(hash, signature, &key, &answer);
    if (ret != 0) return -64;
    if (answer != 1) return -65;
    
    FreeDsaKey(&key);
    
    return 0;
}

#endif /* NO_DSA */


#ifdef OPENSSL_EXTRA

int openssl_test(void)
{
    EVP_MD_CTX md_ctx;
    testVector a, b, c, d, e, f;
    byte       hash[SHA_DIGEST_SIZE*4];  /* max size */

    (void)e;
    (void)f;

    a.input  = "1234567890123456789012345678901234567890123456789012345678"
               "9012345678901234567890";
    a.output = "\x57\xed\xf4\xa2\x2b\xe3\xc9\x55\xac\x49\xda\x2e\x21\x07\xb6"
               "\x7a";
    a.inLen  = strlen(a.input);
    a.outLen = MD5_DIGEST_SIZE;

    EVP_MD_CTX_init(&md_ctx);
    EVP_DigestInit(&md_ctx, EVP_md5());

    EVP_DigestUpdate(&md_ctx, a.input, a.inLen);
    EVP_DigestFinal(&md_ctx, hash, 0);

    if (memcmp(hash, a.output, MD5_DIGEST_SIZE) != 0)
        return -71;

    b.input  = "aaaaaaaaaaaaaaaaaaaaaaaaaaaaaaaaaaaaaaaaaaaaaaaaaaaaaaaaaa"
               "aaaaaaaaaaaaaaaaaaaaaaaaaaaaaaaaaaaaaaaaaaaaaaaaaaaaaaaaaaaa"
               "aaaaaaaaaa";
    b.output = "\xAD\x5B\x3F\xDB\xCB\x52\x67\x78\xC2\x83\x9D\x2F\x15\x1E\xA7"
               "\x53\x99\x5E\x26\xA0";
    b.inLen  = strlen(b.input);
    b.outLen = SHA_DIGEST_SIZE;

    EVP_MD_CTX_init(&md_ctx);
    EVP_DigestInit(&md_ctx, EVP_sha1());

    EVP_DigestUpdate(&md_ctx, b.input, b.inLen);
    EVP_DigestFinal(&md_ctx, hash, 0);

    if (memcmp(hash, b.output, SHA_DIGEST_SIZE) != 0)
        return -72;


    d.input  = "abcdbcdecdefdefgefghfghighijhijkijkljklmklmnlmnomnopnopq";
    d.output = "\x24\x8D\x6A\x61\xD2\x06\x38\xB8\xE5\xC0\x26\x93\x0C\x3E\x60"
               "\x39\xA3\x3C\xE4\x59\x64\xFF\x21\x67\xF6\xEC\xED\xD4\x19\xDB"
               "\x06\xC1";
    d.inLen  = strlen(d.input);
    d.outLen = SHA256_DIGEST_SIZE;

    EVP_MD_CTX_init(&md_ctx);
    EVP_DigestInit(&md_ctx, EVP_sha256());

    EVP_DigestUpdate(&md_ctx, d.input, d.inLen);
    EVP_DigestFinal(&md_ctx, hash, 0);

    if (memcmp(hash, d.output, SHA256_DIGEST_SIZE) != 0)
        return -78;

#ifdef CYASSL_SHA384

    e.input  = "abcdefghbcdefghicdefghijdefghijkefghijklfghijklmghijklmnhi"
               "jklmnoijklmnopjklmnopqklmnopqrlmnopqrsmnopqrstnopqrstu";
    e.output = "\x09\x33\x0c\x33\xf7\x11\x47\xe8\x3d\x19\x2f\xc7\x82\xcd\x1b"
               "\x47\x53\x11\x1b\x17\x3b\x3b\x05\xd2\x2f\xa0\x80\x86\xe3\xb0"
               "\xf7\x12\xfc\xc7\xc7\x1a\x55\x7e\x2d\xb9\x66\xc3\xe9\xfa\x91"
               "\x74\x60\x39";    
    e.inLen  = strlen(e.input);
    e.outLen = SHA384_DIGEST_SIZE;

    EVP_MD_CTX_init(&md_ctx);
    EVP_DigestInit(&md_ctx, EVP_sha384());

    EVP_DigestUpdate(&md_ctx, e.input, e.inLen);
    EVP_DigestFinal(&md_ctx, hash, 0);

    if (memcmp(hash, e.output, SHA384_DIGEST_SIZE) != 0)
        return -79;

#endif /* CYASSL_SHA384 */


#ifdef CYASSL_SHA512

    f.input  = "abcdefghbcdefghicdefghijdefghijkefghijklfghijklmghijklmnhi"
               "jklmnoijklmnopjklmnopqklmnopqrlmnopqrsmnopqrstnopqrstu";
    f.output = "\x8e\x95\x9b\x75\xda\xe3\x13\xda\x8c\xf4\xf7\x28\x14\xfc\x14"
               "\x3f\x8f\x77\x79\xc6\xeb\x9f\x7f\xa1\x72\x99\xae\xad\xb6\x88"
               "\x90\x18\x50\x1d\x28\x9e\x49\x00\xf7\xe4\x33\x1b\x99\xde\xc4"
               "\xb5\x43\x3a\xc7\xd3\x29\xee\xb6\xdd\x26\x54\x5e\x96\xe5\x5b"
               "\x87\x4b\xe9\x09"; 
    f.inLen  = strlen(f.input);
    f.outLen = SHA512_DIGEST_SIZE; 

    EVP_MD_CTX_init(&md_ctx);
    EVP_DigestInit(&md_ctx, EVP_sha512());

    EVP_DigestUpdate(&md_ctx, f.input, f.inLen);
    EVP_DigestFinal(&md_ctx, hash, 0);

    if (memcmp(hash, f.output, SHA512_DIGEST_SIZE) != 0)
        return -80;

#endif /* CYASSL_SHA512 */


    if (RAND_bytes(hash, sizeof(hash)) != 1)
        return -73;
            
    c.input  = "what do ya want for nothing?";
    c.output = "\x75\x0c\x78\x3e\x6a\xb0\xb5\x03\xea\xa8\x6e\x31\x0a\x5d\xb7"
               "\x38";
    c.inLen  = strlen(c.input);
    c.outLen = MD5_DIGEST_SIZE;

    HMAC(EVP_md5(), "Jefe", 4, (byte*)c.input, (int)c.inLen, hash, 0);

    if (memcmp(hash, c.output, MD5_DIGEST_SIZE) != 0)
        return -74;

    { /* des test */
    const byte vector[] = { /* "now is the time for all " w/o trailing 0 */
        0x6e,0x6f,0x77,0x20,0x69,0x73,0x20,0x74,
        0x68,0x65,0x20,0x74,0x69,0x6d,0x65,0x20,
        0x66,0x6f,0x72,0x20,0x61,0x6c,0x6c,0x20
    };

    byte plain[24];
    byte cipher[24];

    const_DES_cblock key = 
    {
        0x01,0x23,0x45,0x67,0x89,0xab,0xcd,0xef
    };

    DES_cblock iv = 
    {
        0x12,0x34,0x56,0x78,0x90,0xab,0xcd,0xef
    };

    DES_key_schedule sched;

    const byte verify[] = 
    {
        0x8b,0x7c,0x52,0xb0,0x01,0x2b,0x6c,0xb8,
        0x4f,0x0f,0xeb,0xf3,0xfb,0x5f,0x86,0x73,
        0x15,0x85,0xb3,0x22,0x4b,0x86,0x2b,0x4b
    };

    DES_key_sched(&key, &sched);

    DES_cbc_encrypt(vector, cipher, sizeof(vector), &sched, &iv, DES_ENCRYPT);
    DES_cbc_encrypt(cipher, plain, sizeof(vector), &sched, &iv, DES_DECRYPT);

    if (memcmp(plain, vector, sizeof(vector)) != 0)
        return -75;

    if (memcmp(cipher, verify, sizeof(verify)) != 0)
        return -76;

        /* test changing iv */
    DES_ncbc_encrypt(vector, cipher, 8, &sched, &iv, DES_ENCRYPT);
    DES_ncbc_encrypt(vector + 8, cipher + 8, 16, &sched, &iv, DES_ENCRYPT);

    if (memcmp(cipher, verify, sizeof(verify)) != 0)
        return -77;

    }  /* end des test */

    {  /* evp_cipher test */
        EVP_CIPHER_CTX ctx;


        const byte msg[] = { /* "Now is the time for all " w/o trailing 0 */
            0x6e,0x6f,0x77,0x20,0x69,0x73,0x20,0x74,
            0x68,0x65,0x20,0x74,0x69,0x6d,0x65,0x20,
            0x66,0x6f,0x72,0x20,0x61,0x6c,0x6c,0x20
        };

        const byte verify[] = 
        {
            0x95,0x94,0x92,0x57,0x5f,0x42,0x81,0x53,
            0x2c,0xcc,0x9d,0x46,0x77,0xa2,0x33,0xcb
        };

        byte key[] = "0123456789abcdef   ";  /* align */
        byte iv[]  = "1234567890abcdef   ";  /* align */

        byte cipher[AES_BLOCK_SIZE * 4];
        byte plain [AES_BLOCK_SIZE * 4];

        EVP_CIPHER_CTX_init(&ctx);
        if (EVP_CipherInit(&ctx, EVP_aes_128_cbc(), key, iv, 1) == 0)
            return -81;

        if (EVP_Cipher(&ctx, cipher, (byte*)msg, 16) == 0)
            return -82;

        if (memcmp(cipher, verify, AES_BLOCK_SIZE))
            return -83;

        EVP_CIPHER_CTX_init(&ctx);
        if (EVP_CipherInit(&ctx, EVP_aes_128_cbc(), key, iv, 0) == 0)
            return -84;

        if (EVP_Cipher(&ctx, plain, cipher, 16) == 0)
            return -85;

        if (memcmp(plain, msg, AES_BLOCK_SIZE))
            return -86;


    }  /* end evp_cipher test */

    return 0;
}

#endif /* OPENSSL_EXTRA */


#ifndef NO_PWDBASED

int pkcs12_test(void)
{
    const byte passwd[] = { 0x00, 0x73, 0x00, 0x6d, 0x00, 0x65, 0x00, 0x67,
                            0x00, 0x00 }; 
    const byte salt[] =   { 0x0a, 0x58, 0xCF, 0x64, 0x53, 0x0d, 0x82, 0x3f };

    const byte passwd2[] = { 0x00, 0x71, 0x00, 0x75, 0x00, 0x65, 0x00, 0x65,
                             0x00, 0x67, 0x00, 0x00 }; 
    const byte salt2[] =   { 0x16, 0x82, 0xC0, 0xfC, 0x5b, 0x3f, 0x7e, 0xc5 };
    byte  derived[64];

    const byte verify[] = {
        0x8A, 0xAA, 0xE6, 0x29, 0x7B, 0x6C, 0xB0, 0x46,
        0x42, 0xAB, 0x5B, 0x07, 0x78, 0x51, 0x28, 0x4E,
        0xB7, 0x12, 0x8F, 0x1A, 0x2A, 0x7F, 0xBC, 0xA3
    };

    const byte verify2[] = {
        0x48, 0x3D, 0xD6, 0xE9, 0x19, 0xD7, 0xDE, 0x2E,
        0x8E, 0x64, 0x8B, 0xA8, 0xF8, 0x62, 0xF3, 0xFB,
        0xFB, 0xDC, 0x2B, 0xCB, 0x2C, 0x02, 0x95, 0x7F
    };

    int id         =  1;
    int kLen       = 24;
    int iterations =  1;
    int ret = PKCS12_PBKDF(derived, passwd, sizeof(passwd), salt, 8, iterations,
                           kLen, SHA, id);

    if (ret < 0)
        return -103;

    if ( (ret = memcmp(derived, verify, kLen)) != 0)
        return -104;

    iterations = 1000;
    ret = PKCS12_PBKDF(derived, passwd2, sizeof(passwd2), salt2, 8, iterations, 
                       kLen, SHA, id);
    if (ret < 0)
        return -105;

    if ( (ret = memcmp(derived, verify2, 24)) != 0)
        return -106;

    return 0;
}


int pbkdf2_test(void)
{
    char passwd[] = "password";
    const byte salt[] = { 0x78, 0x57, 0x8E, 0x5a, 0x5d, 0x63, 0xcb, 0x06 };
    int   iterations = 2048;
    int   kLen = 24;
    byte  derived[64];

    const byte verify[] = {
        0xBF, 0xDE, 0x6B, 0xE9, 0x4D, 0xF7, 0xE1, 0x1D, 0xD4, 0x09, 0xBC, 0xE2,
        0x0A, 0x02, 0x55, 0xEC, 0x32, 0x7C, 0xB9, 0x36, 0xFF, 0xE9, 0x36, 0x43

    };

    PBKDF2(derived, (byte*)passwd, (int)strlen(passwd), salt, 8, iterations,
           kLen, SHA);

    if (memcmp(derived, verify, sizeof(verify)) != 0)
        return -102;

    return 0;
}


int pbkdf1_test(void)
{
    char passwd[] = "password";
    const byte salt[] = { 0x78, 0x57, 0x8E, 0x5a, 0x5d, 0x63, 0xcb, 0x06 };
    int   iterations = 1000;
    int   kLen = 16;
    byte  derived[16];

    const byte verify[] = {
        0xDC, 0x19, 0x84, 0x7E, 0x05, 0xC6, 0x4D, 0x2F, 0xAF, 0x10, 0xEB, 0xFB,
        0x4A, 0x3D, 0x2A, 0x20
    };

    PBKDF1(derived, (byte*)passwd, (int)strlen(passwd), salt, 8, iterations,
           kLen, SHA);

    if (memcmp(derived, verify, sizeof(verify)) != 0)
        return -101;

    return 0;
}


int pwdbased_test(void)
{
   int ret =  pbkdf1_test();
   ret += pbkdf2_test();

   return ret + pkcs12_test();
}

#endif /* NO_PWDBASED */

#if defined(HAVE_HKDF) && (!defined(NO_SHA) || !defined(NO_SHA256))

int hkdf_test(void)
{
    int ret;
    int L = 42;
    byte okm1[42];
    byte ikm1[22] = { 0x0b, 0x0b, 0x0b, 0x0b, 0x0b, 0x0b, 0x0b, 0x0b,
                      0x0b, 0x0b, 0x0b, 0x0b, 0x0b, 0x0b, 0x0b, 0x0b,
                      0x0b, 0x0b, 0x0b, 0x0b, 0x0b, 0x0b };
    byte salt1[13] ={ 0x00, 0x01, 0x02, 0x03, 0x04, 0x05, 0x06, 0x07,
                      0x08, 0x09, 0x0a, 0x0b, 0x0c };
    byte info1[10] ={ 0xf0, 0xf1, 0xf2, 0xf3, 0xf4, 0xf5, 0xf6, 0xf7,
                      0xf8, 0xf9 };
    byte res1[42] = { 0x0a, 0xc1, 0xaf, 0x70, 0x02, 0xb3, 0xd7, 0x61,
                      0xd1, 0xe5, 0x52, 0x98, 0xda, 0x9d, 0x05, 0x06,
                      0xb9, 0xae, 0x52, 0x05, 0x72, 0x20, 0xa3, 0x06,
                      0xe0, 0x7b, 0x6b, 0x87, 0xe8, 0xdf, 0x21, 0xd0,
                      0xea, 0x00, 0x03, 0x3d, 0xe0, 0x39, 0x84, 0xd3,
                      0x49, 0x18 };
    byte res2[42] = { 0x08, 0x5a, 0x01, 0xea, 0x1b, 0x10, 0xf3, 0x69,
                      0x33, 0x06, 0x8b, 0x56, 0xef, 0xa5, 0xad, 0x81,
                      0xa4, 0xf1, 0x4b, 0x82, 0x2f, 0x5b, 0x09, 0x15,
                      0x68, 0xa9, 0xcd, 0xd4, 0xf1, 0x55, 0xfd, 0xa2,
                      0xc2, 0x2e, 0x42, 0x24, 0x78, 0xd3, 0x05, 0xf3,
                      0xf8, 0x96 };
    byte res3[42] = { 0x8d, 0xa4, 0xe7, 0x75, 0xa5, 0x63, 0xc1, 0x8f,
                      0x71, 0x5f, 0x80, 0x2a, 0x06, 0x3c, 0x5a, 0x31,
                      0xb8, 0xa1, 0x1f, 0x5c, 0x5e, 0xe1, 0x87, 0x9e,
                      0xc3, 0x45, 0x4e, 0x5f, 0x3c, 0x73, 0x8d, 0x2d,
                      0x9d, 0x20, 0x13, 0x95, 0xfa, 0xa4, 0xb6, 0x1a,
                      0x96, 0xc8 };
    byte res4[42] = { 0x3c, 0xb2, 0x5f, 0x25, 0xfa, 0xac, 0xd5, 0x7a,
                      0x90, 0x43, 0x4f, 0x64, 0xd0, 0x36, 0x2f, 0x2a,
                      0x2d, 0x2d, 0x0a, 0x90, 0xcf, 0x1a, 0x5a, 0x4c,
                      0x5d, 0xb0, 0x2d, 0x56, 0xec, 0xc4, 0xc5, 0xbf,
                      0x34, 0x00, 0x72, 0x08, 0xd5, 0xb8, 0x87, 0x18,
                      0x58, 0x65 };

    (void)res1;
    (void)res2;
    (void)res3;
    (void)res4;

#ifndef NO_SHA
    ret = HKDF(SHA, ikm1, 22, NULL, 0, NULL, 0, okm1, L);
    if (ret != 0)
        return -2001;

    if (memcmp(okm1, res1, L) != 0)
        return -2002;
   
    ret = HKDF(SHA, ikm1, 11, salt1, 13, info1, 10, okm1, L);
    if (ret != 0)
        return -2003;

    if (memcmp(okm1, res2, L) != 0)
        return -2004;
#endif /* NO_SHA */

#ifndef NO_SHA256
    ret = HKDF(SHA256, ikm1, 22, NULL, 0, NULL, 0, okm1, L);
    if (ret != 0)
        return -2005;

    if (memcmp(okm1, res3, L) != 0)
        return -2006;

    ret = HKDF(SHA256, ikm1, 22, salt1, 13, info1, 10, okm1, L);
    if (ret != 0)
        return -2007;

    if (memcmp(okm1, res4, L) != 0)
        return -2007;
#endif /* NO_SHA256 */

    return 0;
}

#endif /* HAVE_HKDF */


#ifdef HAVE_ECC

int ecc_test(void)
{
    RNG     rng;
    byte    sharedA[1024];
    byte    sharedB[1024];
    byte    sig[1024];
    byte    digest[20];
    byte    exportBuf[1024];
    word32  x, y;
    int     i, verify, ret;
    ecc_key userA, userB, pubKey;

    ret = InitRng(&rng);
    if (ret != 0)
        return -1001;

    ecc_init(&userA);
    ecc_init(&userB);
    ecc_init(&pubKey);

    ret = ecc_make_key(&rng, 32, &userA);
    ret = ecc_make_key(&rng, 32, &userB);

    if (ret != 0)
        return -1002;

    x = sizeof(sharedA);
    ret = ecc_shared_secret(&userA, &userB, sharedA, &x);
   
    y = sizeof(sharedB);
    ret = ecc_shared_secret(&userB, &userA, sharedB, &y);
    
    if (ret != 0)
        return -1003;

    if (y != x)
        return -1004;

    if (memcmp(sharedA, sharedB, x))
        return -1005;

    x = sizeof(exportBuf);
    ret = ecc_export_x963(&userA, exportBuf, &x);
    if (ret != 0)
        return -1006;

    ret = ecc_import_x963(exportBuf, x, &pubKey);

    if (ret != 0) 
        return -1007;

    y = sizeof(sharedB);
    ret = ecc_shared_secret(&userB, &pubKey, sharedB, &y);
   
    if (ret != 0)
        return -1008;

    if (memcmp(sharedA, sharedB, y))
        return -1010;

    /* test DSA sign hash */
    for (i = 0; i < (int)sizeof(digest); i++)
        digest[i] = i;

    x = sizeof(sig);
    ret = ecc_sign_hash(digest, sizeof(digest), sig, &x, &rng, &userA);
    
    verify = 0;
    ret = ecc_verify_hash(sig, x, digest, sizeof(digest), &verify, &userA);

    if (ret != 0)
        return -1011;

    if (verify != 1)
        return -1012;

    x = sizeof(exportBuf);
    ret = ecc_export_private_only(&userA, exportBuf, &x);
    if (ret != 0)
        return -1013;

    ecc_free(&pubKey);
    ecc_free(&userB);
    ecc_free(&userA);

    return 0;
}

#ifdef HAVE_ECC_ENCRYPT

int ecc_encrypt_test(void)
{
    RNG     rng;
    int     ret;
    ecc_key userA, userB;
    byte    msg[48];
    byte    plain[48];
    byte    out[80];
    word32  outSz   = sizeof(out);
    word32  plainSz = sizeof(plain);
    int     i;

    ret = InitRng(&rng);
    if (ret != 0)
        return -3001;

    ecc_init(&userA);
    ecc_init(&userB);

    ret  = ecc_make_key(&rng, 32, &userA);
    ret += ecc_make_key(&rng, 32, &userB);

    if (ret != 0)
        return -3002;

    for (i = 0; i < 48; i++)
        msg[i] = i;

    /* encrypt msg to B */
    ret = ecc_encrypt(&userA, &userB, msg, sizeof(msg), out, &outSz, NULL);
    if (ret != 0)
        return -3003;

    /* decrypt msg from A */
    ret = ecc_decrypt(&userB, &userA, out, outSz, plain, &plainSz, NULL);
    if (ret != 0)
        return -3004;

    if (memcmp(plain, msg, sizeof(msg)) != 0)
        return -3005;

    
    {  /* let's verify message exchange works, A is client, B is server */
        ecEncCtx* cliCtx = ecc_ctx_new(REQ_RESP_CLIENT, &rng);
        ecEncCtx* srvCtx = ecc_ctx_new(REQ_RESP_SERVER, &rng);

        byte cliSalt[EXCHANGE_SALT_SZ];
        byte srvSalt[EXCHANGE_SALT_SZ];
        const byte* tmpSalt;

        if (cliCtx == NULL || srvCtx == NULL)
            return -3006;

        /* get salt to send to peer */
        tmpSalt = ecc_ctx_get_own_salt(cliCtx);
        if (tmpSalt == NULL)
            return -3007;
        memcpy(cliSalt, tmpSalt, EXCHANGE_SALT_SZ);

        tmpSalt = ecc_ctx_get_own_salt(srvCtx);
        if (tmpSalt == NULL)
            return -3007;
        memcpy(srvSalt, tmpSalt, EXCHANGE_SALT_SZ);

        /* in actual use, we'd get the peer's salt over the transport */
        ret  = ecc_ctx_set_peer_salt(cliCtx, srvSalt);
        ret += ecc_ctx_set_peer_salt(srvCtx, cliSalt);

        if (ret != 0)
            return -3008;

        /* get encrypted msg (request) to send to B */
        outSz  = sizeof(out);
        ret = ecc_encrypt(&userA, &userB, msg, sizeof(msg), out, &outSz,cliCtx);
        if (ret != 0)
            return -3009;

        /* B decrypts msg (request) from A */
        plainSz = sizeof(plain);
        ret = ecc_decrypt(&userB, &userA, out, outSz, plain, &plainSz, srvCtx);
        if (ret != 0)
            return -3010;

        if (memcmp(plain, msg, sizeof(msg)) != 0)
            return -3011;

        {
            /* msg2 (response) from B to A */
            byte    msg2[48];
            byte    plain2[48];
            byte    out2[80];
            word32  outSz2   = sizeof(out2);
            word32  plainSz2 = sizeof(plain2);

            for (i = 0; i < 48; i++)
                msg2[i] = i+48;

            /* get encrypted msg (response) to send to B */
            ret = ecc_encrypt(&userB, &userA, msg2, sizeof(msg2), out2,
                              &outSz2, srvCtx);
            if (ret != 0)
                return -3012;

            /* A decrypts msg (response) from B */
            ret = ecc_decrypt(&userA, &userB, out2, outSz2, plain2, &plainSz2,
                             cliCtx);
            if (ret != 0)
                return -3013;

            if (memcmp(plain2, msg2, sizeof(msg2)) != 0)
                return -3014;
        }

        /* cleanup */
        ecc_ctx_free(srvCtx);
        ecc_ctx_free(cliCtx);
    }

    /* cleanup */
    ecc_free(&userB);
    ecc_free(&userA);

    return 0;
}

#endif /* HAVE_ECC_ENCRYPT */
#endif /* HAVE_ECC */

#ifdef HAVE_LIBZ

const byte sample_text[] =
    "Biodiesel cupidatat marfa, cliche aute put a bird on it incididunt elit\n"
    "polaroid. Sunt tattooed bespoke reprehenderit. Sint twee organic id\n"
    "marfa. Commodo veniam ad esse gastropub. 3 wolf moon sartorial vero,\n"
    "plaid delectus biodiesel squid +1 vice. Post-ironic keffiyeh leggings\n"
    "selfies cray fap hoodie, forage anim. Carles cupidatat shoreditch, VHS\n"
    "small batch meggings kogi dolore food truck bespoke gastropub.\n"
    "\n"
    "Terry richardson adipisicing actually typewriter tumblr, twee whatever\n"
    "four loko you probably haven't heard of them high life. Messenger bag\n"
    "whatever tattooed deep v mlkshk. Brooklyn pinterest assumenda chillwave\n"
    "et, banksy ullamco messenger bag umami pariatur direct trade forage.\n"
    "Typewriter culpa try-hard, pariatur sint brooklyn meggings. Gentrify\n"
    "food truck next level, tousled irony non semiotics PBR ethical anim cred\n"
    "readymade. Mumblecore brunch lomo odd future, portland organic terry\n"
    "richardson elit leggings adipisicing ennui raw denim banjo hella. Godard\n"
    "mixtape polaroid, pork belly readymade organic cray typewriter helvetica\n"
    "four loko whatever street art yr farm-to-table.\n"
    "\n"
    "Vinyl keytar vice tofu. Locavore you probably haven't heard of them pug\n"
    "pickled, hella tonx labore truffaut DIY mlkshk elit cosby sweater sint\n"
    "et mumblecore. Elit swag semiotics, reprehenderit DIY sartorial nisi ugh\n"
    "nesciunt pug pork belly wayfarers selfies delectus. Ethical hoodie\n"
    "seitan fingerstache kale chips. Terry richardson artisan williamsburg,\n"
    "eiusmod fanny pack irony tonx ennui lo-fi incididunt tofu YOLO\n"
    "readymade. 8-bit sed ethnic beard officia. Pour-over iphone DIY butcher,\n"
    "ethnic art party qui letterpress nisi proident jean shorts mlkshk\n"
    "locavore.\n"
    "\n"
    "Narwhal flexitarian letterpress, do gluten-free voluptate next level\n"
    "banh mi tonx incididunt carles DIY. Odd future nulla 8-bit beard ut\n"
    "cillum pickled velit, YOLO officia you probably haven't heard of them\n"
    "trust fund gastropub. Nisi adipisicing tattooed, Austin mlkshk 90's\n"
    "small batch american apparel. Put a bird on it cosby sweater before they\n"
    "sold out pork belly kogi hella. Street art mollit sustainable polaroid,\n"
    "DIY ethnic ea pug beard dreamcatcher cosby sweater magna scenester nisi.\n"
    "Sed pork belly skateboard mollit, labore proident eiusmod. Sriracha\n"
    "excepteur cosby sweater, anim deserunt laborum eu aliquip ethical et\n"
    "neutra PBR selvage.\n"
    "\n"
    "Raw denim pork belly truffaut, irony plaid sustainable put a bird on it\n"
    "next level jean shorts exercitation. Hashtag keytar whatever, nihil\n"
    "authentic aliquip disrupt laborum. Tattooed selfies deserunt trust fund\n"
    "wayfarers. 3 wolf moon synth church-key sartorial, gastropub leggings\n"
    "tattooed. Labore high life commodo, meggings raw denim fingerstache pug\n"
    "trust fund leggings seitan forage. Nostrud ullamco duis, reprehenderit\n"
    "incididunt flannel sustainable helvetica pork belly pug banksy you\n"
    "probably haven't heard of them nesciunt farm-to-table. Disrupt nostrud\n"
    "mollit magna, sriracha sartorial helvetica.\n"
    "\n"
    "Nulla kogi reprehenderit, skateboard sustainable duis adipisicing viral\n"
    "ad fanny pack salvia. Fanny pack trust fund you probably haven't heard\n"
    "of them YOLO vice nihil. Keffiyeh cray lo-fi pinterest cardigan aliqua,\n"
    "reprehenderit aute. Culpa tousled williamsburg, marfa lomo actually anim\n"
    "skateboard. Iphone aliqua ugh, semiotics pariatur vero readymade\n"
    "organic. Marfa squid nulla, in laborum disrupt laboris irure gastropub.\n"
    "Veniam sunt food truck leggings, sint vinyl fap.\n"
    "\n"
    "Hella dolore pork belly, truffaut carles you probably haven't heard of\n"
    "them PBR helvetica in sapiente. Fashion axe ugh bushwick american\n"
    "apparel. Fingerstache sed iphone, jean shorts blue bottle nisi bushwick\n"
    "flexitarian officia veniam plaid bespoke fap YOLO lo-fi. Blog\n"
    "letterpress mumblecore, food truck id cray brooklyn cillum ad sed.\n"
    "Assumenda chambray wayfarers vinyl mixtape sustainable. VHS vinyl\n"
    "delectus, culpa williamsburg polaroid cliche swag church-key synth kogi\n"
    "magna pop-up literally. Swag thundercats ennui shoreditch vegan\n"
    "pitchfork neutra truffaut etsy, sed single-origin coffee craft beer.\n"
    "\n"
    "Odio letterpress brooklyn elit. Nulla single-origin coffee in occaecat\n"
    "meggings. Irony meggings 8-bit, chillwave lo-fi adipisicing cred\n"
    "dreamcatcher veniam. Put a bird on it irony umami, trust fund bushwick\n"
    "locavore kale chips. Sriracha swag thundercats, chillwave disrupt\n"
    "tousled beard mollit mustache leggings portland next level. Nihil esse\n"
    "est, skateboard art party etsy thundercats sed dreamcatcher ut iphone\n"
    "swag consectetur et. Irure skateboard banjo, nulla deserunt messenger\n"
    "bag dolor terry richardson sapiente.\n";


int compress_test(void)
{
    int ret = 0;
    word32 dSz = sizeof(sample_text);
    word32 cSz = (dSz + (word32)(dSz * 0.001) + 12);
    byte *c = NULL;
    byte *d = NULL;

    c = calloc(cSz, sizeof(byte));
    d = calloc(dSz, sizeof(byte));

    if (c == NULL || d == NULL)
        ret = -300;

    if (ret == 0 && (ret = Compress(c, cSz, sample_text, dSz, 0)) < 0)
        ret = -301;

    if (ret > 0) {
        cSz = (word32)ret;
        ret = 0;
    }

    if (ret == 0 && DeCompress(d, dSz, c, cSz) != (int)dSz)
        ret = -302;

    if (ret == 0 && memcmp(d, sample_text, dSz))
        ret = -303;
    
    if (c) free(c);
    if (d) free(d);

    return ret;
}

#endif /* HAVE_LIBZ */

#ifdef HAVE_PKCS7

int pkcs7_test(void)
{
<<<<<<< HEAD
    int ret = 0;
    byte* cert;
    byte out[2048];
    char data[] = "Hello World";
    word32 dataSz, outSz;
    PKCS7 msg;
    RNG rng;

    word32 certSz;
    FILE* file;
    FILE* pkcs7File;

    byte transIdOid[] =
                { 0x06, 0x0a, 0x60, 0x86, 0x48, 0x01, 0x86, 0xF8, 0x45, 0x01,
                  0x09, 0x07 };
    byte messageTypeOid[] =
                { 0x06, 0x0a, 0x60, 0x86, 0x48, 0x01, 0x86, 0xF8, 0x45, 0x01,
                  0x09, 0x02 };
    byte senderNonceOid[] =
                { 0x06, 0x0a, 0x60, 0x86, 0x48, 0x01, 0x86, 0xF8, 0x45, 0x01,
                  0x09, 0x05 };
    byte pkiStatusOid[] =
                { 0x06, 0x0a, 0x60, 0x86, 0x48, 0x01, 0x86, 0xF8, 0x45, 0x01,
                  0x09, 0x03 };
    byte transId[(SHA_DIGEST_SIZE + 1) * 2 + 1];
    byte messageType[] = { 0x13, 2, '1', '9' };
    byte senderNonce[34];
    byte pkiStatus[] = { 0x13, 1, '0' };

    PKCS7Attrib attribs[] =
    {
        { transIdOid, sizeof(transIdOid),
                        transId, sizeof(transId) - 1 }, /* take off the null */
        { messageTypeOid, sizeof(messageTypeOid),
                        messageType, sizeof(messageType) },
        { senderNonceOid, sizeof(senderNonceOid),
                        senderNonce, sizeof(senderNonce) },
        { pkiStatusOid, sizeof(pkiStatusOid),
                        pkiStatus, sizeof(pkiStatus) }
    };

    dataSz = (word32) strlen(data);
    outSz = sizeof(out);

    cert = (byte*)malloc(FOURK_BUF);
    if (cert == NULL)
        return -40;

    /* read in DER cert of recipient, into cert of size certSz */
    file = fopen(clientCert, "rb");

    if (!file)
        err_sys("can't open ./certs/client-cert.der, "
                "Please run from CyaSSL home dir", -40);

    certSz = (word32)fread(cert, 1, FOURK_BUF, file);
    fclose(file);

    ret = InitRng(&rng);
    senderNonce[0] = 0x04;
    senderNonce[1] = 0x20;
    RNG_GenerateBlock(&rng, &senderNonce[2], 32);

    PKCS7_InitWithCert(&msg, cert, certSz);
    msg.content = (byte*)data;
    msg.contentSz = dataSz;
    msg.hashOID = SHAh;
    msg.encryptOID = RSAk;
    msg.signedAttribs = attribs;
    msg.signedAttribsSz = sizeof(attribs)/sizeof(PKCS7Attrib);
    msg.rng = &rng;
    {
        Sha sha;
        byte digest[SHA_DIGEST_SIZE];
        int i,j;

        transId[0] = 0x13;
        transId[1] = SHA_DIGEST_SIZE * 2;

        InitSha(&sha);
        ShaUpdate(&sha, msg.publicKey, msg.publicKeySz);
        ShaFinal(&sha, digest);

        for (i = 0, j = 2; i < SHA_DIGEST_SIZE; i++, j += 2) {
            snprintf((char*)&transId[j], 3, "%02x", digest[i]);
        }
    }
    ret = PKCS7_EncodeSignedData(&msg, out, outSz);
    if (ret < 0) {
        printf("Pkcs7_encrypt failed\n");
        return -42;
    }
    else
        outSz = ret;

    /* write PKCS#7 to output file for more testing */
    pkcs7File = fopen("./pkcs7test.der", "wb");
    if (!pkcs7File)
        return -43;
    ret = (int)fwrite(out, outSz, 1, pkcs7File);
    fclose(pkcs7File);

=======
    int cipher = DES3b;
    int ret, envelopedSz, decodedSz;
    PKCS7 pkcs7;
    byte* cert;
    byte* privKey;
    byte  enveloped[2048];
    byte  decoded[2048];

    size_t certSz;
    size_t privKeySz;
    FILE*  certFile;
    FILE*  keyFile;
    FILE*  pkcs7File;
    const char* pkcs7OutFile = "pkcs7envelopedData.der";

    const byte data[] = { /* Hello World */
        0x48,0x65,0x6c,0x6c,0x6f,0x20,0x57,0x6f,
        0x72,0x6c,0x64
    };

    /* read client cert and key in DER format */
    cert = (byte*)malloc(FOURK_BUF);
    if (cert == NULL)
        return -201;

    privKey = (byte*)malloc(FOURK_BUF);
    if (privKey == NULL)
        return -202;

    certFile = fopen(clientCert, "rb");
    if (!certFile)
        err_sys("can't open ./certs/client-cert.der, "
                "Please run from CyaSSL home dir", -42);

    certSz = fread(cert, 1, FOURK_BUF, certFile);
    fclose(certFile);

    keyFile = fopen(clientKey, "rb");
    if (!keyFile)
        err_sys("can't open ./certs/client-key.der, "
                "Please run from CyaSSL home dir", -43);

    privKeySz = fread(privKey, 1, FOURK_BUF, keyFile);
    fclose(keyFile);

    PKCS7_InitWithCert(&pkcs7, cert, (word32)certSz);
    pkcs7.content     = (byte*)data;
    pkcs7.contentSz   = (word32)sizeof(data);
    pkcs7.contentOID  = DATA;
    pkcs7.encryptOID  = cipher;
    pkcs7.privateKey  = privKey;
    pkcs7.privKeySize = (word32)privKeySz;

    /* encode envelopedData */
    envelopedSz = PKCS7_EncodeEnvelopeData(&pkcs7, enveloped,
                                           sizeof(enveloped));
    if (envelopedSz <= 0)
        return -203;

    /* decode envelopedData */
    decodedSz = PKCS7_DecodeEnvelopedData(&pkcs7, enveloped, envelopedSz,
                                          decoded, sizeof(decoded));
    if (decodedSz <= 0)
        return -204;

    /* test decode result */
    if (memcmp(decoded, data, sizeof(data)) != 0) {
        return -205;
    }

    /* output pkcs7 envelopedData for external testing */
    pkcs7File = fopen(pkcs7OutFile, "wb");
    if (!pkcs7File)
        return -206;

    ret = (int)fwrite(enveloped, envelopedSz, 1, pkcs7File);
    fclose(pkcs7File);

    free(cert);
    free(privKey);

>>>>>>> 46a03daf
    if (ret > 0)
        return 0;

    return ret;
}

#endif /* HAVE_PKCS7 */

#endif /* NO_CRYPT_TEST */<|MERGE_RESOLUTION|>--- conflicted
+++ resolved
@@ -4026,192 +4026,195 @@
 
 int pkcs7_test(void)
 {
-<<<<<<< HEAD
     int ret = 0;
-    byte* cert;
-    byte out[2048];
-    char data[] = "Hello World";
-    word32 dataSz, outSz;
-    PKCS7 msg;
-    RNG rng;
-
-    word32 certSz;
-    FILE* file;
-    FILE* pkcs7File;
-
-    byte transIdOid[] =
-                { 0x06, 0x0a, 0x60, 0x86, 0x48, 0x01, 0x86, 0xF8, 0x45, 0x01,
-                  0x09, 0x07 };
-    byte messageTypeOid[] =
-                { 0x06, 0x0a, 0x60, 0x86, 0x48, 0x01, 0x86, 0xF8, 0x45, 0x01,
-                  0x09, 0x02 };
-    byte senderNonceOid[] =
-                { 0x06, 0x0a, 0x60, 0x86, 0x48, 0x01, 0x86, 0xF8, 0x45, 0x01,
-                  0x09, 0x05 };
-    byte pkiStatusOid[] =
-                { 0x06, 0x0a, 0x60, 0x86, 0x48, 0x01, 0x86, 0xF8, 0x45, 0x01,
-                  0x09, 0x03 };
-    byte transId[(SHA_DIGEST_SIZE + 1) * 2 + 1];
-    byte messageType[] = { 0x13, 2, '1', '9' };
-    byte senderNonce[34];
-    byte pkiStatus[] = { 0x13, 1, '0' };
-
-    PKCS7Attrib attribs[] =
-    {
-        { transIdOid, sizeof(transIdOid),
-                        transId, sizeof(transId) - 1 }, /* take off the null */
-        { messageTypeOid, sizeof(messageTypeOid),
-                        messageType, sizeof(messageType) },
-        { senderNonceOid, sizeof(senderNonceOid),
-                        senderNonce, sizeof(senderNonce) },
-        { pkiStatusOid, sizeof(pkiStatusOid),
-                        pkiStatus, sizeof(pkiStatus) }
-    };
-
-    dataSz = (word32) strlen(data);
-    outSz = sizeof(out);
-
-    cert = (byte*)malloc(FOURK_BUF);
-    if (cert == NULL)
-        return -40;
-
-    /* read in DER cert of recipient, into cert of size certSz */
-    file = fopen(clientCert, "rb");
-
-    if (!file)
-        err_sys("can't open ./certs/client-cert.der, "
-                "Please run from CyaSSL home dir", -40);
-
-    certSz = (word32)fread(cert, 1, FOURK_BUF, file);
-    fclose(file);
-
-    ret = InitRng(&rng);
-    senderNonce[0] = 0x04;
-    senderNonce[1] = 0x20;
-    RNG_GenerateBlock(&rng, &senderNonce[2], 32);
-
-    PKCS7_InitWithCert(&msg, cert, certSz);
-    msg.content = (byte*)data;
-    msg.contentSz = dataSz;
-    msg.hashOID = SHAh;
-    msg.encryptOID = RSAk;
-    msg.signedAttribs = attribs;
-    msg.signedAttribsSz = sizeof(attribs)/sizeof(PKCS7Attrib);
-    msg.rng = &rng;
-    {
-        Sha sha;
-        byte digest[SHA_DIGEST_SIZE];
-        int i,j;
-
-        transId[0] = 0x13;
-        transId[1] = SHA_DIGEST_SIZE * 2;
-
-        InitSha(&sha);
-        ShaUpdate(&sha, msg.publicKey, msg.publicKeySz);
-        ShaFinal(&sha, digest);
-
-        for (i = 0, j = 2; i < SHA_DIGEST_SIZE; i++, j += 2) {
-            snprintf((char*)&transId[j], 3, "%02x", digest[i]);
+
+    /* Test the PKCS7 Signed-Data */
+    {
+        byte* cert;
+        byte out[2048];
+        char data[] = "Hello World";
+        word32 dataSz, outSz;
+        PKCS7 msg;
+        RNG rng;
+
+        word32 certSz;
+        FILE* file;
+        FILE* pkcs7File;
+
+        byte transIdOid[] =
+                   { 0x06, 0x0a, 0x60, 0x86, 0x48, 0x01, 0x86, 0xF8, 0x45, 0x01,
+                     0x09, 0x07 };
+        byte messageTypeOid[] =
+                   { 0x06, 0x0a, 0x60, 0x86, 0x48, 0x01, 0x86, 0xF8, 0x45, 0x01,
+                     0x09, 0x02 };
+        byte senderNonceOid[] =
+                   { 0x06, 0x0a, 0x60, 0x86, 0x48, 0x01, 0x86, 0xF8, 0x45, 0x01,
+                     0x09, 0x05 };
+        byte pkiStatusOid[] =
+                   { 0x06, 0x0a, 0x60, 0x86, 0x48, 0x01, 0x86, 0xF8, 0x45, 0x01,
+                     0x09, 0x03 };
+        byte transId[(SHA_DIGEST_SIZE + 1) * 2 + 1];
+        byte messageType[] = { 0x13, 2, '1', '9' };
+        byte senderNonce[34];
+        byte pkiStatus[] = { 0x13, 1, '0' };
+
+        PKCS7Attrib attribs[] =
+        {
+            { transIdOid, sizeof(transIdOid),
+                         transId, sizeof(transId) - 1 }, /* take off the null */
+            { messageTypeOid, sizeof(messageTypeOid),
+                         messageType, sizeof(messageType) },
+            { senderNonceOid, sizeof(senderNonceOid),
+                         senderNonce, sizeof(senderNonce) },
+            { pkiStatusOid, sizeof(pkiStatusOid),
+                         pkiStatus, sizeof(pkiStatus) }
+        };
+
+        dataSz = (word32) strlen(data);
+        outSz = sizeof(out);
+
+        cert = (byte*)malloc(FOURK_BUF);
+        if (cert == NULL)
+            return -40;
+
+        /* read in DER cert of recipient, into cert of size certSz */
+        file = fopen(clientCert, "rb");
+
+        if (!file)
+            err_sys("can't open ./certs/client-cert.der, "
+                    "Please run from CyaSSL home dir", -40);
+
+        certSz = (word32)fread(cert, 1, FOURK_BUF, file);
+        fclose(file);
+
+        ret = InitRng(&rng);
+        senderNonce[0] = 0x04;
+        senderNonce[1] = 0x20;
+        RNG_GenerateBlock(&rng, &senderNonce[2], 32);
+
+        PKCS7_InitWithCert(&msg, cert, certSz);
+        msg.content = (byte*)data;
+        msg.contentSz = dataSz;
+        msg.hashOID = SHAh;
+        msg.encryptOID = RSAk;
+        msg.signedAttribs = attribs;
+        msg.signedAttribsSz = sizeof(attribs)/sizeof(PKCS7Attrib);
+        msg.rng = &rng;
+        {
+            Sha sha;
+            byte digest[SHA_DIGEST_SIZE];
+            int i,j;
+
+            transId[0] = 0x13;
+            transId[1] = SHA_DIGEST_SIZE * 2;
+
+            InitSha(&sha);
+            ShaUpdate(&sha, msg.publicKey, msg.publicKeySz);
+            ShaFinal(&sha, digest);
+
+            for (i = 0, j = 2; i < SHA_DIGEST_SIZE; i++, j += 2) {
+                snprintf((char*)&transId[j], 3, "%02x", digest[i]);
+            }
         }
+        ret = PKCS7_EncodeSignedData(&msg, out, outSz);
+        if (ret < 0) {
+            printf("Pkcs7_encrypt failed\n");
+            return -42;
+        }
+        else
+            outSz = ret;
+
+        /* write PKCS#7 to output file for more testing */
+        pkcs7File = fopen("./pkcs7test.der", "wb");
+        if (!pkcs7File)
+            return -43;
+        ret = (int)fwrite(out, outSz, 1, pkcs7File);
+        fclose(pkcs7File);
     }
-    ret = PKCS7_EncodeSignedData(&msg, out, outSz);
-    if (ret < 0) {
-        printf("Pkcs7_encrypt failed\n");
-        return -42;
+    /* Test the PKCS7 Enveloped-Data */
+    {
+        int cipher = DES3b;
+        int envelopedSz, decodedSz;
+        PKCS7 pkcs7;
+        byte* cert;
+        byte* privKey;
+        byte  enveloped[2048];
+        byte  decoded[2048];
+
+        size_t certSz;
+        size_t privKeySz;
+        FILE*  certFile;
+        FILE*  keyFile;
+        FILE*  pkcs7File;
+        const char* pkcs7OutFile = "pkcs7envelopedData.der";
+
+        const byte data[] = { /* Hello World */
+            0x48,0x65,0x6c,0x6c,0x6f,0x20,0x57,0x6f,
+            0x72,0x6c,0x64
+        };
+
+        /* read client cert and key in DER format */
+        cert = (byte*)malloc(FOURK_BUF);
+        if (cert == NULL)
+            return -201;
+
+        privKey = (byte*)malloc(FOURK_BUF);
+        if (privKey == NULL)
+            return -202;
+
+        certFile = fopen(clientCert, "rb");
+        if (!certFile)
+            err_sys("can't open ./certs/client-cert.der, "
+                    "Please run from CyaSSL home dir", -42);
+
+        certSz = fread(cert, 1, FOURK_BUF, certFile);
+        fclose(certFile);
+
+        keyFile = fopen(clientKey, "rb");
+        if (!keyFile)
+            err_sys("can't open ./certs/client-key.der, "
+                    "Please run from CyaSSL home dir", -43);
+
+        privKeySz = fread(privKey, 1, FOURK_BUF, keyFile);
+        fclose(keyFile);
+
+        PKCS7_InitWithCert(&pkcs7, cert, (word32)certSz);
+        pkcs7.content     = (byte*)data;
+        pkcs7.contentSz   = (word32)sizeof(data);
+        pkcs7.contentOID  = DATA;
+        pkcs7.encryptOID  = cipher;
+        pkcs7.privateKey  = privKey;
+        pkcs7.privKeySize = (word32)privKeySz;
+
+        /* encode envelopedData */
+        envelopedSz = PKCS7_EncodeEnvelopeData(&pkcs7, enveloped,
+                                               sizeof(enveloped));
+        if (envelopedSz <= 0)
+            return -203;
+
+        /* decode envelopedData */
+        decodedSz = PKCS7_DecodeEnvelopedData(&pkcs7, enveloped, envelopedSz,
+                                              decoded, sizeof(decoded));
+        if (decodedSz <= 0)
+            return -204;
+
+        /* test decode result */
+        if (memcmp(decoded, data, sizeof(data)) != 0) {
+            return -205;
+        }
+
+        /* output pkcs7 envelopedData for external testing */
+        pkcs7File = fopen(pkcs7OutFile, "wb");
+        if (!pkcs7File)
+            return -206;
+
+        ret = (int)fwrite(enveloped, envelopedSz, 1, pkcs7File);
+        fclose(pkcs7File);
+
+        free(cert);
+        free(privKey);
     }
-    else
-        outSz = ret;
-
-    /* write PKCS#7 to output file for more testing */
-    pkcs7File = fopen("./pkcs7test.der", "wb");
-    if (!pkcs7File)
-        return -43;
-    ret = (int)fwrite(out, outSz, 1, pkcs7File);
-    fclose(pkcs7File);
-
-=======
-    int cipher = DES3b;
-    int ret, envelopedSz, decodedSz;
-    PKCS7 pkcs7;
-    byte* cert;
-    byte* privKey;
-    byte  enveloped[2048];
-    byte  decoded[2048];
-
-    size_t certSz;
-    size_t privKeySz;
-    FILE*  certFile;
-    FILE*  keyFile;
-    FILE*  pkcs7File;
-    const char* pkcs7OutFile = "pkcs7envelopedData.der";
-
-    const byte data[] = { /* Hello World */
-        0x48,0x65,0x6c,0x6c,0x6f,0x20,0x57,0x6f,
-        0x72,0x6c,0x64
-    };
-
-    /* read client cert and key in DER format */
-    cert = (byte*)malloc(FOURK_BUF);
-    if (cert == NULL)
-        return -201;
-
-    privKey = (byte*)malloc(FOURK_BUF);
-    if (privKey == NULL)
-        return -202;
-
-    certFile = fopen(clientCert, "rb");
-    if (!certFile)
-        err_sys("can't open ./certs/client-cert.der, "
-                "Please run from CyaSSL home dir", -42);
-
-    certSz = fread(cert, 1, FOURK_BUF, certFile);
-    fclose(certFile);
-
-    keyFile = fopen(clientKey, "rb");
-    if (!keyFile)
-        err_sys("can't open ./certs/client-key.der, "
-                "Please run from CyaSSL home dir", -43);
-
-    privKeySz = fread(privKey, 1, FOURK_BUF, keyFile);
-    fclose(keyFile);
-
-    PKCS7_InitWithCert(&pkcs7, cert, (word32)certSz);
-    pkcs7.content     = (byte*)data;
-    pkcs7.contentSz   = (word32)sizeof(data);
-    pkcs7.contentOID  = DATA;
-    pkcs7.encryptOID  = cipher;
-    pkcs7.privateKey  = privKey;
-    pkcs7.privKeySize = (word32)privKeySz;
-
-    /* encode envelopedData */
-    envelopedSz = PKCS7_EncodeEnvelopeData(&pkcs7, enveloped,
-                                           sizeof(enveloped));
-    if (envelopedSz <= 0)
-        return -203;
-
-    /* decode envelopedData */
-    decodedSz = PKCS7_DecodeEnvelopedData(&pkcs7, enveloped, envelopedSz,
-                                          decoded, sizeof(decoded));
-    if (decodedSz <= 0)
-        return -204;
-
-    /* test decode result */
-    if (memcmp(decoded, data, sizeof(data)) != 0) {
-        return -205;
-    }
-
-    /* output pkcs7 envelopedData for external testing */
-    pkcs7File = fopen(pkcs7OutFile, "wb");
-    if (!pkcs7File)
-        return -206;
-
-    ret = (int)fwrite(enveloped, envelopedSz, 1, pkcs7File);
-    fclose(pkcs7File);
-
-    free(cert);
-    free(privKey);
-
->>>>>>> 46a03daf
+
     if (ret > 0)
         return 0;
 
